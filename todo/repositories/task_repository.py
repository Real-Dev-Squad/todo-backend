from datetime import datetime, timezone
from typing import List
from bson import ObjectId
from pymongo import ReturnDocument

from todo.models.task import TaskModel
from todo.repositories.common.mongo_repository import MongoRepository
from todo.constants.messages import RepositoryErrors


class TaskRepository(MongoRepository):
    collection_name = TaskModel.collection_name

    @classmethod
    def list(cls, page: int, limit: int) -> List[TaskModel]:
        tasks_collection = cls.get_collection()
        tasks_cursor = tasks_collection.find().skip((page - 1) * limit).limit(limit)
        return [TaskModel(**task) for task in tasks_cursor]

    @classmethod
    def count(cls) -> int:
        tasks_collection = cls.get_collection()
        return tasks_collection.count_documents({})

    @classmethod
    def get_all(cls) -> List[TaskModel]:
        """
        Get all tasks from the repository

        Returns:
            List[TaskModel]: List of all task models
        """
        tasks_collection = cls.get_collection()
        tasks_cursor = tasks_collection.find()
        return [TaskModel(**task) for task in tasks_cursor]

    @classmethod
    def create(cls, task: TaskModel) -> TaskModel:
        """
        Creates a new task in the repository with a unique displayId, using atomic counter operations.

        Args:
            task (TaskModel): Task to create

        Returns:
            TaskModel: Created task with displayId
        """
        tasks_collection = cls.get_collection()
        client = cls.get_client()

        with client.start_session() as session:
            try:
                with session.start_transaction():
                    # Atomically increment and get the next counter value
                    db = cls.get_database()
                    counter_result = db.counters.find_one_and_update(
                        {"_id": "taskDisplayId"}, {"$inc": {"seq": 1}}, return_document=True, session=session
                    )

                    if not counter_result:
                        db.counters.insert_one({"_id": "taskDisplayId", "seq": 1}, session=session)
                        next_number = 1
                    else:
                        next_number = counter_result["seq"]

                    task.displayId = f"#{next_number}"
                    task.createdAt = datetime.now(timezone.utc)
                    task.updatedAt = None

                    task_dict = task.model_dump(mode="json", by_alias=True, exclude_none=True)
                    insert_result = tasks_collection.insert_one(task_dict, session=session)

                    task.id = insert_result.inserted_id
                    return task

            except Exception as e:
                raise ValueError(RepositoryErrors.TASK_CREATION_FAILED.format(str(e)))

    @classmethod
    def get_by_id(cls, task_id: str) -> TaskModel | None:
        tasks_collection = cls.get_collection()
        task_data = tasks_collection.find_one({"_id": ObjectId(task_id)})
        if task_data:
            return TaskModel(**task_data)
        return None

    @classmethod
<<<<<<< HEAD
    def update(cls, task_id: str, update_data: dict) -> TaskModel | None:
        """
        Updates a specific task by its ID with the given data.
        """
        tasks_collection = cls.get_collection()
        obj_id = ObjectId(task_id)

        update_data_with_timestamp = {**update_data, "updatedAt": datetime.now(timezone.utc)}

        update_data_with_timestamp.pop("_id", None)
        update_data_with_timestamp.pop("id", None)

        updated_task_doc = tasks_collection.find_one_and_update(
            {"_id": obj_id}, {"$set": update_data_with_timestamp}, return_document=ReturnDocument.AFTER
        )

        if updated_task_doc:
            return TaskModel(**updated_task_doc)
=======
    def delete_by_id(cls, task_id: str) -> TaskModel | None:
        tasks_collection = cls.get_collection()

        deleted_task_data = tasks_collection.find_one_and_update(
            {"_id": task_id, "isDeleted": False},
            {
                "$set": {
                    "isDeleted": True,
                    "updatedAt": datetime.now(timezone.utc),
                    "updatedBy": "system",
                }  # TODO: modify to use actual user after auth implementation,
            },
            return_document=ReturnDocument.AFTER,
        )

        if deleted_task_data:
            return TaskModel(**deleted_task_data)
>>>>>>> 255efb5e
        return None<|MERGE_RESOLUTION|>--- conflicted
+++ resolved
@@ -85,7 +85,26 @@
         return None
 
     @classmethod
-<<<<<<< HEAD
+    def delete_by_id(cls, task_id: str) -> TaskModel | None:
+        tasks_collection = cls.get_collection()
+
+        deleted_task_data = tasks_collection.find_one_and_update(
+            {"_id": task_id, "isDeleted": False},
+            {
+                "$set": {
+                    "isDeleted": True,
+                    "updatedAt": datetime.now(timezone.utc),
+                    "updatedBy": "system",
+                }  # TODO: modify to use actual user after auth implementation,
+            },
+            return_document=ReturnDocument.AFTER,
+        )
+
+        if deleted_task_data:
+            return TaskModel(**deleted_task_data)
+        return None
+
+    @classmethod
     def update(cls, task_id: str, update_data: dict) -> TaskModel | None:
         """
         Updates a specific task by its ID with the given data.
@@ -104,23 +123,4 @@
 
         if updated_task_doc:
             return TaskModel(**updated_task_doc)
-=======
-    def delete_by_id(cls, task_id: str) -> TaskModel | None:
-        tasks_collection = cls.get_collection()
-
-        deleted_task_data = tasks_collection.find_one_and_update(
-            {"_id": task_id, "isDeleted": False},
-            {
-                "$set": {
-                    "isDeleted": True,
-                    "updatedAt": datetime.now(timezone.utc),
-                    "updatedBy": "system",
-                }  # TODO: modify to use actual user after auth implementation,
-            },
-            return_document=ReturnDocument.AFTER,
-        )
-
-        if deleted_task_data:
-            return TaskModel(**deleted_task_data)
->>>>>>> 255efb5e
         return None
--- conflicted
+++ resolved
@@ -81,7 +81,6 @@
         task_data = tasks_collection.find_one({"_id": ObjectId(task_id)})
         if task_data:
             return TaskModel(**task_data)
-<<<<<<< HEAD
         return None
 
     @classmethod
@@ -101,6 +100,4 @@
 
         if deleted_task_data:
             return TaskModel(**deleted_task_data)
-=======
->>>>>>> f69f0445
-        return None+        return None

name: Tests
on:
  pull_request:
    branches:
      - "**"

jobs:
  build:
    runs-on: ubuntu-latest
<<<<<<< HEAD
=======
    if: ${{ !contains(github.event.pull_request.title, '[skip tests]') }}

    services:
      db:
        image: mongo:latest
        ports:
          - 27017:27017

    env:
      MONGODB_URI: mongodb://db:27017
      DB_NAME: todo-app
>>>>>>> 9e0a4115

    steps:
      - name: Checkout code
        uses: actions/checkout@v3

      - name: Set up Python
        uses: actions/setup-python@v5
        with:
          python-version: "3.11.*"

      - name: Install dependencies
        run: |
          python3.11 -m pip install -r requirements.txt

      - name: Lint check
        run: |
          ruff check

      - name: Run tests
        run: |
          python3.11 manage.py test<|MERGE_RESOLUTION|>--- conflicted
+++ resolved
@@ -7,20 +7,7 @@
 jobs:
   build:
     runs-on: ubuntu-latest
-<<<<<<< HEAD
-=======
     if: ${{ !contains(github.event.pull_request.title, '[skip tests]') }}
-
-    services:
-      db:
-        image: mongo:latest
-        ports:
-          - 27017:27017
-
-    env:
-      MONGODB_URI: mongodb://db:27017
-      DB_NAME: todo-app
->>>>>>> 9e0a4115
 
     steps:
       - name: Checkout code

from unittest import TestCase
from unittest.mock import ANY, patch, MagicMock
from pymongo import ReturnDocument
from pymongo.collection import Collection
from bson import ObjectId, errors as bson_errors
from datetime import datetime, timezone, timedelta
import copy
from pymongo import ReturnDocument

from todo.models.task import TaskModel
from todo.repositories.task_repository import TaskRepository
from todo.constants.task import TaskPriority, TaskStatus
from todo.tests.fixtures.task import tasks_db_data
from todo.constants.messages import RepositoryErrors


class TaskRepositoryTests(TestCase):
    def setUp(self):
        self.task_data = copy.deepcopy(tasks_db_data)

        if tasks_db_data:
            original_single_fixture = tasks_db_data[0]
            self.task_db_data_fixture = copy.deepcopy(original_single_fixture)

            if "_id" not in self.task_db_data_fixture or not isinstance(self.task_db_data_fixture["_id"], str):
                self.task_db_data_fixture["_id"] = str(ObjectId())
            self.task_db_data_fixture["_id"] = ObjectId(self.task_db_data_fixture["_id"])

            self.task_db_data_fixture.setdefault("description", "Default description")
            self.task_db_data_fixture.setdefault("assignee", None)
            self.task_db_data_fixture.setdefault("labels", [])
            self.task_db_data_fixture.setdefault("startedAt", None)
            self.task_db_data_fixture.setdefault("dueAt", None)
            self.task_db_data_fixture.setdefault("updatedAt", None)
            self.task_db_data_fixture.setdefault("updatedBy", None)
            self.task_db_data_fixture.setdefault("isAcknowledged", False)
            self.task_db_data_fixture.setdefault("isDeleted", False)
            self.task_db_data_fixture.setdefault("displayId", "#000")
            self.task_db_data_fixture.setdefault("title", "Default Title")
            self.task_db_data_fixture.setdefault("priority", TaskPriority.LOW)
            self.task_db_data_fixture.setdefault("status", TaskStatus.TODO)
            self.task_db_data_fixture.setdefault("createdAt", datetime.now(timezone.utc))
            self.task_db_data_fixture.setdefault("createdBy", "system_test_user")
        else:
            self.task_db_data_fixture = None

        self.patcher_get_collection = patch("todo.repositories.task_repository.TaskRepository.get_collection")
        self.mock_get_collection = self.patcher_get_collection.start()
        self.mock_collection = MagicMock(spec=Collection)
        self.mock_get_collection.return_value = self.mock_collection

    def tearDown(self):
        self.patcher_get_collection.stop()

    def test_list_applies_pagination_correctly(self):
        self.mock_collection.find.return_value.skip.return_value.limit.return_value = self.task_data

        page = 1
        limit = 10
        result = TaskRepository.list(page, limit)

        self.assertEqual(len(result), len(self.task_data))
        self.assertTrue(all(isinstance(task, TaskModel) for task in result))

        self.mock_collection.find.assert_called_once()
        self.mock_collection.find.return_value.skip.assert_called_once_with(0)
        self.mock_collection.find.return_value.skip.return_value.limit.assert_called_once_with(limit)

    def test_list_returns_empty_list_for_no_tasks(self):
        self.mock_collection.find.return_value.skip.return_value.limit.return_value = []

        result = TaskRepository.list(2, 10)

        self.assertEqual(result, [])
        self.mock_collection.find.assert_called_once()
        self.mock_collection.find.return_value.skip.assert_called_once_with(10)
        self.mock_collection.find.return_value.skip.return_value.limit.assert_called_once_with(10)

    def test_count_returns_total_task_count(self):
        self.mock_collection.count_documents.return_value = 42

        result = TaskRepository.count()

        self.assertEqual(result, 42)
        self.mock_collection.count_documents.assert_called_once_with({})

    def test_get_all_returns_all_tasks(self):
        self.mock_collection.find.return_value = self.task_data

        result = TaskRepository.get_all()

        self.assertEqual(len(result), len(self.task_data))
        self.assertTrue(all(isinstance(task, TaskModel) for task in result))

        self.mock_collection.find.assert_called_once()

    def test_get_all_returns_empty_list_for_no_tasks(self):
        self.mock_collection.find.return_value = []

        result = TaskRepository.get_all()

        self.assertEqual(result, [])
        self.mock_collection.find.assert_called_once()

    def test_get_by_id_returns_task_model_when_found(self):
        task_id_str = str(self.task_db_data_fixture["_id"])
        self.mock_collection.find_one.return_value = self.task_db_data_fixture

        result = TaskRepository.get_by_id(task_id_str)

        self.assertIsInstance(result, TaskModel)
        self.assertEqual(str(result.id), task_id_str)
        self.assertEqual(result.title, self.task_db_data_fixture["title"])
        self.mock_collection.find_one.assert_called_once_with({"_id": ObjectId(task_id_str)})

    def test_get_by_id_returns_none_when_not_found(self):
        task_id_str = str(ObjectId())
        self.mock_collection.find_one.return_value = None

        result = TaskRepository.get_by_id(task_id_str)

        self.assertIsNone(result)
        self.mock_collection.find_one.assert_called_once_with({"_id": ObjectId(task_id_str)})

    def test_get_by_id_raises_invalid_id_for_malformed_id_string(self):
        invalid_task_id_str = "this-is-not-a-valid-objectid"

        with self.assertRaises(bson_errors.InvalidId):
            TaskRepository.get_by_id(invalid_task_id_str)

        self.mock_collection.find_one.assert_not_called()


class TaskRepositoryCreateTests(TestCase):
    def setUp(self):
        self.task = TaskModel(
            title="Test Task",
            description="Sample",
            priority=TaskPriority.LOW,
            status=TaskStatus.TODO,
            assignee="user123",
            labels=[],
            createdAt=datetime.now(timezone.utc),
            createdBy="system",
        )

    @patch("todo.repositories.task_repository.TaskRepository.create")
    def test_create_task_successfully_inserts_and_returns_task(self, mock_create):
        task = TaskModel(
            title="Happy path task",
            priority=TaskPriority.LOW,
            status=TaskStatus.TODO,
            createdAt=datetime.now(timezone.utc),
            createdBy="system",
        )

        expected_task = task.model_copy(deep=True)
        expected_task.id = ObjectId()
        expected_task.displayId = "#42"

        mock_create.return_value = expected_task

        result = TaskRepository.create(task)

        self.assertEqual(result, expected_task)
        self.assertEqual(result.id, expected_task.id)
        self.assertEqual(result.displayId, "#42")
        mock_create.assert_called_once_with(task)

    @patch("todo.repositories.task_repository.TaskRepository.create")
    def test_create_task_creates_counter_if_not_exists(self, mock_create):
        task = TaskModel(
            title="First task with no counter",
            priority=TaskPriority.LOW,
            status=TaskStatus.TODO,
            createdAt=datetime.now(timezone.utc),
            createdBy="system",
        )

        expected_task = task.model_copy(deep=True)
        expected_task.id = ObjectId()
        expected_task.displayId = "#1"

        mock_create.return_value = expected_task

        result = TaskRepository.create(task)

        self.assertEqual(result, expected_task)
        self.assertEqual(result.id, expected_task.id)
        self.assertEqual(result.displayId, "#1")
        mock_create.assert_called_once_with(task)

    @patch("todo.repositories.task_repository.TaskRepository.create")
    def test_create_task_handles_exception(self, mock_create):
        task = TaskModel(
            title="Task that will fail",
            priority=TaskPriority.LOW,
            status=TaskStatus.TODO,
            createdAt=datetime.now(timezone.utc),
            createdBy="system",
        )

        mock_create.side_effect = ValueError(RepositoryErrors.TASK_CREATION_FAILED.format("Database error"))

        with self.assertRaises(ValueError) as context:
            TaskRepository.create(task)

        self.assertIn("Failed to create task", str(context.exception))
        mock_create.assert_called_once_with(task)


<<<<<<< HEAD
class TaskRepositoryUpdateTests(TestCase):
    def setUp(self):
        self.patcher_get_collection = patch("todo.repositories.task_repository.TaskRepository.get_collection")
        self.mock_get_collection = self.patcher_get_collection.start()
        self.mock_collection = MagicMock(spec=Collection)
        self.mock_get_collection.return_value = self.mock_collection

        self.task_id_str = str(ObjectId())
        self.task_id_obj = ObjectId(self.task_id_str)
        self.valid_update_data = {
            "title": "Updated Title",
            "description": "Updated description",
            "priority": TaskPriority.HIGH.value,
            "status": TaskStatus.IN_PROGRESS.value,
        }
        self.updated_doc_from_db = {
            "_id": self.task_id_obj,
            "displayId": "#123",
            "title": "Updated Title",
            "description": "Updated description",
            "priority": TaskPriority.HIGH.value,
            "status": TaskStatus.IN_PROGRESS.value,
            "assignee": "user1",
            "labels": [],
            "createdAt": datetime.now(timezone.utc) - timedelta(days=1),
            "updatedAt": datetime.now(timezone.utc),
            "createdBy": "system_user",
            "updatedBy": "patch_user",
            "isAcknowledged": False,
            "isDeleted": False,
        }

    def tearDown(self):
        self.patcher_get_collection.stop()

    def test_update_task_success(self):
        self.mock_collection.find_one_and_update.return_value = self.updated_doc_from_db

        result_task = TaskRepository.update(self.task_id_str, self.valid_update_data)

        self.assertIsNotNone(result_task)
        self.assertIsInstance(result_task, TaskModel)
        self.assertEqual(str(result_task.id), self.task_id_str)
        self.assertEqual(result_task.title, self.valid_update_data["title"])
        self.assertEqual(result_task.description, self.valid_update_data["description"])
        self.assertIsNotNone(result_task.updatedAt)

        args, kwargs = self.mock_collection.find_one_and_update.call_args
        self.assertEqual(args[0], {"_id": self.task_id_obj})
        self.assertEqual(kwargs["return_document"], ReturnDocument.AFTER)

        update_doc_arg = args[1]
        self.assertIn("$set", update_doc_arg)
        set_payload = update_doc_arg["$set"]
        self.assertIn("updatedAt", set_payload)
        self.assertIsInstance(set_payload["updatedAt"], datetime)

        for key, value in self.valid_update_data.items():
            self.assertEqual(set_payload[key], value)

    def test_update_task_returns_none_if_task_not_found(self):
        self.mock_collection.find_one_and_update.return_value = None

        result_task = TaskRepository.update(self.task_id_str, self.valid_update_data)

        self.assertIsNone(result_task)
        self.mock_collection.find_one_and_update.assert_called_once()

        args, kwargs = self.mock_collection.find_one_and_update.call_args
        self.assertEqual(args[0], {"_id": self.task_id_obj})
        update_doc_arg = args[1]
        self.assertIn("updatedAt", update_doc_arg["$set"])

    def test_update_task_returns_none_for_invalid_task_id_format(self):
        invalid_id_str = "not-an-object-id"

        with self.assertRaises(bson_errors.InvalidId):
            TaskRepository.update(invalid_id_str, self.valid_update_data)

        self.mock_collection.find_one_and_update.assert_not_called()

    def test_update_task_empty_update_data_does_not_call_find_one_and_update(self):
        self.mock_collection.find_one_and_update.return_value = {**self.updated_doc_from_db, "title": "Original Title"}

        result_task = TaskRepository.update(self.task_id_str, {})

        self.assertIsNotNone(result_task)
        self.mock_collection.find_one_and_update.assert_called_once()
        args, kwargs = self.mock_collection.find_one_and_update.call_args
        self.assertEqual(args[0], {"_id": self.task_id_obj})
        update_doc_arg = args[1]["$set"]
        self.assertIn("updatedAt", update_doc_arg)
        self.assertEqual(len(update_doc_arg), 1)

    def test_update_task_does_not_pass_id_or_underscore_id_in_update_payload(self):
        self.mock_collection.find_one_and_update.return_value = self.updated_doc_from_db

        data_with_ids = {"_id": "some_other_id", "id": "yet_another_id", "title": "Title with IDs"}

        TaskRepository.update(self.task_id_str, data_with_ids)

        self.mock_collection.find_one_and_update.assert_called_once()
        args, _ = self.mock_collection.find_one_and_update.call_args
        set_payload = args[1]["$set"]

        self.assertNotIn("_id", set_payload)
        self.assertNotIn("id", set_payload)
        self.assertIn("title", set_payload)
        self.assertEqual(set_payload["title"], "Title with IDs")
        self.assertIn("updatedAt", set_payload)
=======
class TestRepositoryDeleteTaskById(TestCase):
    def setUp(self):
        self.task_id = tasks_db_data[0]["id"]
        self.mock_task_data = tasks_db_data[0]
        self.updated_task_data = self.mock_task_data.copy()
        self.updated_task_data.update(
            {
                "isDeleted": True,
                "updatedBy": "system",
                "updatedAt": datetime.now(timezone.utc),
            }
        )

    @patch("todo.repositories.task_repository.TaskRepository.get_collection")
    def test_delete_task_success_when_isDeleted_false(self, mock_get_collection):
        mock_collection = MagicMock()
        mock_get_collection.return_value = mock_collection
        mock_collection.find_one_and_update.return_value = self.updated_task_data

        result = TaskRepository.delete_by_id(self.task_id)

        self.assertIsInstance(result, TaskModel)
        self.assertEqual(result.title, tasks_db_data[0]["title"])
        self.assertTrue(result.isDeleted)
        self.assertEqual(result.updatedBy, "system")
        self.assertIsNotNone(result.updatedAt)
        mock_collection.find_one_and_update.assert_called_once_with(
            {"_id": ObjectId(self.task_id), "isDeleted": False},
            {"$set": {"isDeleted": True, "updatedAt": ANY, "updatedBy": "system"}},
            return_document=ReturnDocument.AFTER,
        )

    @patch("todo.repositories.task_repository.TaskRepository.get_collection")
    def test_delete_task_returns_none_when_already_deleted(self, mock_get_collection):
        mock_collection = MagicMock()
        mock_get_collection.return_value = mock_collection
        mock_collection.find_one_and_update.return_value = None

        result = TaskRepository.delete_by_id(self.task_id)
        self.assertIsNone(result)
>>>>>>> b652b808
<|MERGE_RESOLUTION|>--- conflicted
+++ resolved
@@ -209,7 +209,6 @@
         mock_create.assert_called_once_with(task)
 
 
-<<<<<<< HEAD
 class TaskRepositoryUpdateTests(TestCase):
     def setUp(self):
         self.patcher_get_collection = patch("todo.repositories.task_repository.TaskRepository.get_collection")
@@ -320,7 +319,8 @@
         self.assertIn("title", set_payload)
         self.assertEqual(set_payload["title"], "Title with IDs")
         self.assertIn("updatedAt", set_payload)
-=======
+
+
 class TestRepositoryDeleteTaskById(TestCase):
     def setUp(self):
         self.task_id = tasks_db_data[0]["id"]
@@ -360,5 +360,4 @@
         mock_collection.find_one_and_update.return_value = None
 
         result = TaskRepository.delete_by_id(self.task_id)
-        self.assertIsNone(result)
->>>>>>> b652b808
+        self.assertIsNone(result)
from django.urls import path
from todo.views.task import TaskListView, TaskDetailView
from todo.views.health import HealthView
<<<<<<< HEAD
from todo.views.role import RoleListView, RoleDetailView
from todo.views.label import LabelListView
=======
from todo.views.team import TeamListView
>>>>>>> cf23ce14
from todo.views.auth import (
    GoogleLoginView,
    GoogleCallbackView,
    GoogleLogoutView,
)
from todo.views.user import UsersView

urlpatterns = [
    path("teams", TeamListView.as_view(), name="teams"),
    path("tasks", TaskListView.as_view(), name="tasks"),
    path("tasks/<str:task_id>", TaskDetailView.as_view(), name="task_detail"),
    path("roles", RoleListView.as_view(), name="roles"),
    path("roles/<str:role_id>", RoleDetailView.as_view(), name="role_detail"),
    path("health", HealthView.as_view(), name="health"),
    path("labels", LabelListView.as_view(), name="labels"),
    path("auth/google/login/", GoogleLoginView.as_view(), name="google_login"),
    path("auth/google/callback/", GoogleCallbackView.as_view(), name="google_callback"),
    path("auth/google/logout/", GoogleLogoutView.as_view(), name="google_logout"),
    path("users", UsersView.as_view(), name="users"),
]<|MERGE_RESOLUTION|>--- conflicted
+++ resolved
@@ -1,12 +1,10 @@
 from django.urls import path
 from todo.views.task import TaskListView, TaskDetailView
 from todo.views.health import HealthView
-<<<<<<< HEAD
 from todo.views.role import RoleListView, RoleDetailView
 from todo.views.label import LabelListView
-=======
+from todo.views.health import HealthView
 from todo.views.team import TeamListView
->>>>>>> cf23ce14
 from todo.views.auth import (
     GoogleLoginView,
     GoogleCallbackView,

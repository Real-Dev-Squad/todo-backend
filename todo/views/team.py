from rest_framework.views import APIView
from rest_framework.response import Response
from rest_framework import status
from rest_framework.request import Request
from django.conf import settings

from todo.serializers.create_team_serializer import CreateTeamSerializer, JoinTeamByInviteCodeSerializer
from todo.serializers.update_team_serializer import UpdateTeamSerializer
from todo.serializers.add_team_member_serializer import AddTeamMemberSerializer
from todo.services.team_service import TeamService
from todo.dto.team_dto import CreateTeamDTO
from todo.dto.update_team_dto import UpdateTeamDTO
from todo.dto.responses.create_team_response import CreateTeamResponse
from todo.dto.responses.get_user_teams_response import GetUserTeamsResponse
from todo.dto.responses.error_response import ApiErrorResponse, ApiErrorDetail, ApiErrorSource
from todo.constants.messages import ApiErrors
from drf_spectacular.utils import extend_schema, OpenApiParameter, OpenApiResponse
from drf_spectacular.types import OpenApiTypes
from todo.dto.team_dto import TeamDTO
from todo.services.user_service import UserService
from todo.repositories.team_repository import TeamRepository
from todo.repositories.audit_log_repository import AuditLogRepository
from todo.repositories.user_repository import UserRepository
from todo.repositories.task_repository import TaskRepository
<<<<<<< HEAD
from todo.utils.team_access import team_access_required
=======
from todo.exceptions.team_exceptions import (
    NotTeamAdminException,
    CannotRemoveOwnerException,
    CannotRemoveTeamPOCException,
)
from todo.serializers.remove_from_team_serializer import RemoveFromTeamSerializer
>>>>>>> 6f015901


class TeamListView(APIView):
    def get(self, request: Request):
        """
        Get all teams assigned to the authenticated user.
        """
        try:
            user_id = request.user_id
            response: GetUserTeamsResponse = TeamService.get_user_teams(user_id)
            data = response.model_dump(mode="json")
            for team in data.get("teams", []):
                team.pop("invite_code", None)
            return Response(data=data, status=status.HTTP_200_OK)

        except ValueError as e:
            if isinstance(e.args[0], ApiErrorResponse):
                error_response = e.args[0]
                return Response(data=error_response.model_dump(mode="json"), status=error_response.statusCode)

            fallback_response = ApiErrorResponse(
                statusCode=500,
                message=ApiErrors.UNEXPECTED_ERROR_OCCURRED,
                errors=[{"detail": str(e) if settings.DEBUG else ApiErrors.INTERNAL_SERVER_ERROR}],
            )
            return Response(
                data=fallback_response.model_dump(mode="json"), status=status.HTTP_500_INTERNAL_SERVER_ERROR
            )

    @extend_schema(
        operation_id="create_team",
        summary="Create a new team",
        description="Create a new team with the provided details. The creator is always added as a member, even if not in member_ids or as POC. **Note:** A valid team invite code is required in the request payload.",
        tags=["teams"],
        request=CreateTeamSerializer,
        responses={
            201: OpenApiResponse(response=CreateTeamResponse, description="Team created successfully"),
            400: OpenApiResponse(description="Bad request - validation error or invalid team invite code"),
            401: OpenApiResponse(description="Unauthorized - authentication required"),
            500: OpenApiResponse(description="Internal server error"),
        },
    )
    def post(self, request: Request):
        """
        Create a new team.
        """
        serializer = CreateTeamSerializer(data=request.data)

        if not serializer.is_valid():
            return self._handle_validation_errors(serializer.errors)

        try:
            dto = CreateTeamDTO(**serializer.validated_data)
            created_by_user_id = request.user_id
            response: CreateTeamResponse = TeamService.create_team(dto, created_by_user_id)
            data = response.model_dump(mode="json")
            return Response(data=data, status=status.HTTP_201_CREATED)

        except ValueError as e:
            if isinstance(e.args[0], ApiErrorResponse):
                error_response = e.args[0]
                return Response(data=error_response.model_dump(mode="json"), status=error_response.statusCode)

            fallback_response = ApiErrorResponse(
                statusCode=500,
                message=ApiErrors.UNEXPECTED_ERROR_OCCURRED,
                errors=[{"detail": str(e) if settings.DEBUG else ApiErrors.INTERNAL_SERVER_ERROR}],
            )
            return Response(
                data=fallback_response.model_dump(mode="json"), status=status.HTTP_500_INTERNAL_SERVER_ERROR
            )

    def _handle_validation_errors(self, errors):
        formatted_errors = []
        for field, messages in errors.items():
            if isinstance(messages, list):
                for message in messages:
                    formatted_errors.append(
                        ApiErrorDetail(
                            source={ApiErrorSource.PARAMETER: field},
                            title=ApiErrors.VALIDATION_ERROR,
                            detail=str(message),
                        )
                    )
            else:
                formatted_errors.append(
                    ApiErrorDetail(
                        source={ApiErrorSource.PARAMETER: field}, title=ApiErrors.VALIDATION_ERROR, detail=str(messages)
                    )
                )

        error_response = ApiErrorResponse(statusCode=400, message=ApiErrors.VALIDATION_ERROR, errors=formatted_errors)

        return Response(data=error_response.model_dump(mode="json"), status=status.HTTP_400_BAD_REQUEST)


class TeamDetailView(APIView):
    @extend_schema(
        operation_id="get_team_by_id",
        summary="Get team by ID",
        description="Retrieve a single team by its unique identifier. Optionally, set ?member=true to get users belonging to this team.",
        tags=["teams"],
        parameters=[
            OpenApiParameter(
                name="team_id",
                type=OpenApiTypes.STR,
                location=OpenApiParameter.PATH,
                description="Unique identifier of the team",
            ),
            OpenApiParameter(
                name="member",
                type=OpenApiTypes.BOOL,
                location=OpenApiParameter.QUERY,
                description="If true, returns users that belong to this team instead of team details.",
                required=False,
            ),
        ],
        responses={
            200: OpenApiResponse(description="Team or team members retrieved successfully"),
            404: OpenApiResponse(description="Team not found"),
            500: OpenApiResponse(description="Internal server error"),
        },
    )
    @team_access_required
    def get(self, request: Request, team_id: str):
        """
        Retrieve a single team by ID, or users in the team if ?member=true.
        """
        try:
            team_dto: TeamDTO = TeamService.get_team_by_id(team_id)
            member = request.query_params.get("member", "false").lower() == "true"
            if member:
                users = UserService.get_users_by_team_id(team_id)
                users_data = [user.dict() for user in users]
                team_dto.users = users_data
            data = team_dto.model_dump(mode="json")
            data.pop("invite_code", None)
            return Response(data=data, status=status.HTTP_200_OK)
        except ValueError as e:
            fallback_response = ApiErrorResponse(
                statusCode=404,
                message=str(e),
                errors=[{"detail": str(e)}],
            )
            return Response(data=fallback_response.model_dump(mode="json"), status=404)
        except Exception as e:
            fallback_response = ApiErrorResponse(
                statusCode=500,
                message=ApiErrors.UNEXPECTED_ERROR_OCCURRED,
                errors=[{"detail": str(e) if settings.DEBUG else ApiErrors.INTERNAL_SERVER_ERROR}],
            )
            return Response(data=fallback_response.model_dump(mode="json"), status=500)

    @extend_schema(
        operation_id="update_team",
        summary="Update team by ID",
        description="Update a team's details including name, description, point of contact (POC), and team members. All fields are optional - only include the fields you want to update. For member management: if member_ids is provided, it completely replaces the current team members; if member_ids is not provided, existing members remain unchanged.",
        tags=["teams"],
        parameters=[
            OpenApiParameter(
                name="team_id",
                type=OpenApiTypes.STR,
                location=OpenApiParameter.PATH,
                description="Unique identifier of the team",
            ),
        ],
        request=UpdateTeamSerializer,
        responses={
            200: OpenApiResponse(response=TeamDTO, description="Team updated successfully"),
            400: OpenApiResponse(description="Bad request - validation error or invalid member IDs"),
            404: OpenApiResponse(description="Team not found"),
            403: OpenApiResponse(description="Forbidden"),
            500: OpenApiResponse(description="Internal server error"),
        },
    )
    @team_access_required
    def patch(self, request: Request, team_id: str):
        """
        Update a team by ID.
        """
        serializer = UpdateTeamSerializer(data=request.data)

        if not serializer.is_valid():
            return self._handle_validation_errors(serializer.errors)

        try:
            dto = UpdateTeamDTO(**serializer.validated_data)
            updated_by_user_id = request.user_id
            response: TeamDTO = TeamService.update_team(team_id, dto, updated_by_user_id)
            data = response.model_dump(mode="json")
            data.pop("invite_code", None)
            return Response(data=data, status=status.HTTP_200_OK)

        except ValueError as e:
            if isinstance(e.args[0], ApiErrorResponse):
                error_response = e.args[0]
                return Response(data=error_response.model_dump(mode="json"), status=error_response.statusCode)

            fallback_response = ApiErrorResponse(
                statusCode=404,
                message=str(e),
                errors=[{"detail": str(e)}],
            )
            return Response(data=fallback_response.model_dump(mode="json"), status=404)
        except Exception as e:
            fallback_response = ApiErrorResponse(
                statusCode=500,
                message=ApiErrors.UNEXPECTED_ERROR_OCCURRED,
                errors=[{"detail": str(e) if settings.DEBUG else ApiErrors.INTERNAL_SERVER_ERROR}],
            )
            return Response(data=fallback_response.model_dump(mode="json"), status=500)


class JoinTeamByInviteCodeView(APIView):
    @extend_schema(
        operation_id="join_team_by_invite_code",
        summary="Join a team by invite code",
        description="Join a team using a valid invite code. Returns the joined team details.",
        tags=["teams"],
        request=JoinTeamByInviteCodeSerializer,
        responses={
            200: OpenApiResponse(response=TeamDTO, description="Joined team successfully"),
            400: OpenApiResponse(description="Bad request - validation error or already a member"),
            404: OpenApiResponse(description="Team not found or invalid invite code"),
            500: OpenApiResponse(description="Internal server error"),
        },
    )
    def post(self, request: Request):
        serializer = JoinTeamByInviteCodeSerializer(data=request.data)
        if not serializer.is_valid():
            return Response(serializer.errors, status=status.HTTP_400_BAD_REQUEST)
        try:
            user_id = request.user_id
            invite_code = serializer.validated_data["invite_code"]
            team_dto = TeamService.join_team_by_invite_code(invite_code, user_id)
            data = team_dto.model_dump(mode="json")
            data.pop("invite_code", None)
            return Response(data=data, status=status.HTTP_200_OK)
        except ValueError as e:
            return Response({"detail": str(e)}, status=status.HTTP_400_BAD_REQUEST)
        except Exception as e:
            return Response({"detail": str(e)}, status=status.HTTP_500_INTERNAL_SERVER_ERROR)


class AddTeamMembersView(APIView):
    @extend_schema(
        operation_id="add_team_members",
        summary="Add members to a team",
        description="Add new members to a team. Only existing team members can add other members.",
        tags=["teams"],
        parameters=[
            OpenApiParameter(
                name="team_id",
                type=OpenApiTypes.STR,
                location=OpenApiParameter.PATH,
                description="Unique identifier of the team",
            ),
        ],
        request=AddTeamMemberSerializer,
        responses={
            200: OpenApiResponse(response=TeamDTO, description="Team members added successfully"),
            400: OpenApiResponse(description="Bad request - validation error or user not a team member"),
            404: OpenApiResponse(description="Team not found"),
            403: OpenApiResponse(description="Forbidden"),
            500: OpenApiResponse(description="Internal server error"),
        },
    )
    @team_access_required
    def post(self, request: Request, team_id: str):
        """
        Add members to a team. Only existing team members can add other members.
        """
        serializer = AddTeamMemberSerializer(data=request.data)

        if not serializer.is_valid():
            return self._handle_validation_errors(serializer.errors)

        try:
            member_ids = serializer.validated_data["member_ids"]
            added_by_user_id = request.user_id
            response: TeamDTO = TeamService.add_team_members(team_id, member_ids, added_by_user_id)
            data = response.model_dump(mode="json")
            data.pop("invite_code", None)
            return Response(data=data, status=status.HTTP_200_OK)

        except ValueError as e:
            if isinstance(e.args[0], ApiErrorResponse):
                error_response = e.args[0]
                return Response(data=error_response.model_dump(mode="json"), status=error_response.statusCode)

            fallback_response = ApiErrorResponse(
                statusCode=400,
                message=str(e),
                errors=[{"detail": str(e)}],
            )
            return Response(data=fallback_response.model_dump(mode="json"), status=400)
        except Exception as e:
            fallback_response = ApiErrorResponse(
                statusCode=500,
                message=ApiErrors.UNEXPECTED_ERROR_OCCURRED,
                errors=[{"detail": str(e) if settings.DEBUG else ApiErrors.INTERNAL_SERVER_ERROR}],
            )
            return Response(data=fallback_response.model_dump(mode="json"), status=500)

    def _handle_validation_errors(self, errors):
        """Handle validation errors and return appropriate response."""
        error_response = ApiErrorResponse(
            statusCode=400,
            message=ApiErrors.VALIDATION_ERROR,
            errors=[{"detail": str(error)} for error in errors.values()],
        )
        return Response(data=error_response.model_dump(mode="json"), status=400)


class TeamInviteCodeView(APIView):
    @extend_schema(
        operation_id="get_team_invite_code",
        summary="Get team invite code (creator or POC only)",
        description="Return the invite code for a team if the requesting user is the creator or POC of the team.",
        tags=["teams"],
        parameters=[
            OpenApiParameter(
                name="team_id",
                type=OpenApiTypes.STR,
                location=OpenApiParameter.PATH,
                description="Unique identifier of the team",
                required=True,
            ),
        ],
        responses={
            200: OpenApiResponse(description="Invite code returned successfully"),
            403: OpenApiResponse(description="Forbidden - not creator or POC"),
            404: OpenApiResponse(description="Team not found"),
        },
    )
    @team_access_required
    def get(self, request: Request, team_id: str):
        """
        Return the invite code for a team if the requesting user is the creator or POC of the team.
        """
        user_id = request.user_id
        team = TeamRepository.get_by_id(team_id)
        if not team:
            return Response({"detail": "Team not found."}, status=status.HTTP_404_NOT_FOUND)
        is_creator = str(team.created_by) == str(user_id)
        is_poc = str(team.poc_id) == str(user_id)
        if is_creator or is_poc:
            return Response({"invite_code": team.invite_code}, status=status.HTTP_200_OK)
        return Response(
            {"detail": "You are not authorized to view the invite code for this team."},
            status=status.HTTP_403_FORBIDDEN,
        )


class TeamActivityTimelineView(APIView):
    @extend_schema(
        operation_id="get_team_activity_timeline",
        summary="Get team activity timeline",
        description="Return a timeline of all activities related to tasks assigned to the team, including assignment, unassignment, executor changes, and status changes. All IDs are replaced with names.",
        tags=["teams"],
        parameters=[
            OpenApiParameter(
                name="team_id",
                type=OpenApiTypes.STR,
                location=OpenApiParameter.PATH,
                description="Unique identifier of the team",
                required=True,
            ),
        ],
        responses={
            200: OpenApiResponse(
                response={
                    "type": "object",
                    "properties": {
                        "timeline": {
                            "type": "array",
                            "items": {"type": "object"},
                        }
                    },
                },
                description="Team activity timeline returned successfully",
            ),
            403: OpenApiResponse(description="Forbidden"),
            404: OpenApiResponse(description="Team not found"),
        },
    )
    @team_access_required
    def get(self, request: Request, team_id: str):
        team = TeamRepository.get_by_id(team_id)
        if not team:
            return Response({"detail": "Team not found."}, status=status.HTTP_404_NOT_FOUND)
        logs = AuditLogRepository.get_by_team_id(team_id)
        # Pre-fetch team name
        team_name = team.name
        # Pre-fetch all user and task names needed
        user_ids = set()
        task_ids = set()
        for log in logs:
            if log.performed_by:
                user_ids.add(str(log.performed_by))
            if log.spoc_id:
                user_ids.add(str(log.spoc_id))
            if log.previous_executor_id:
                user_ids.add(str(log.previous_executor_id))
            if log.new_executor_id:
                user_ids.add(str(log.new_executor_id))
            if log.task_id:
                task_ids.add(str(log.task_id))
        user_map = {str(u.id): u.name for u in UserRepository.get_by_ids(list(user_ids))}
        task_map = {str(t.id): t.title for t in TaskRepository.get_by_ids(list(task_ids))}
        timeline = []
        for log in logs:
            entry = {
                "action": log.action,
                "timestamp": log.timestamp,
            }
            if log.task_id:
                entry["task_title"] = task_map.get(str(log.task_id), str(log.task_id))
            if log.team_id:
                entry["team_name"] = team_name
            if log.performed_by:
                entry["performed_by_name"] = user_map.get(str(log.performed_by), str(log.performed_by))
            if log.spoc_id:
                entry["spoc_name"] = user_map.get(str(log.spoc_id), str(log.spoc_id))
            if log.previous_executor_id:
                entry["previous_executor_name"] = user_map.get(
                    str(log.previous_executor_id), str(log.previous_executor_id)
                )
            if log.new_executor_id:
                entry["new_executor_name"] = user_map.get(str(log.new_executor_id), str(log.new_executor_id))
            if log.status_from:
                entry["status_from"] = log.status_from
            if log.status_to:
                entry["status_to"] = log.status_to
            timeline.append(entry)
        return Response({"timeline": timeline}, status=status.HTTP_200_OK)


class RemoveTeamMemberView(APIView):
    @extend_schema(
        summary="Remove a user from a team",
        description="Removes the specified user from the specified team.",
        parameters=[
            OpenApiParameter(name="team_id", type=str, location=OpenApiParameter.PATH, description="ID of the team"),
            OpenApiParameter(
                name="user_id", type=str, location=OpenApiParameter.PATH, description="ID of the user to remove"
            ),
        ],
        responses={
            204: OpenApiResponse(description="User removed from team successfully."),
            403: OpenApiResponse(description="Forbidden"),
            404: OpenApiResponse(description="Team or user not found."),
            400: OpenApiResponse(description="Bad request or other error."),
        },
        tags=["teams"],
    )
<<<<<<< HEAD
    @team_access_required
=======
    def _handle_validation_errors(self, errors):
        """Handle validation errors and return appropriate response."""
        formatted = []
        for field, msgs in errors.items():
            for msg in msgs:
                formatted.append(
                    {
                        "source": field,
                        "title": "Invalid value",
                        "detail": str(msg),
                    }
                )
        return Response(
            {
                "statusCode": 400,
                "message": "Validation Error",
                "errors": formatted,
                "authenticated": getattr(self.request, "user", None) is not None,
            },
            status=400,
        )

>>>>>>> 6f015901
    def delete(self, request, team_id, user_id):
        print(f"DEBUG: RemoveTeamMemberView.delete called with team_id={team_id}, user_id={user_id}")
        from todo.services.team_service import TeamService

        serializer = RemoveFromTeamSerializer(data={"team_id": team_id, "user_id": user_id})

        if not serializer.is_valid():
            return self._handle_validation_errors(serializer.errors)

        try:
            # Pass the user performing the removal (request.user_id) and the user being removed (user_id)
            TeamService.remove_member_from_team(user_id=user_id, team_id=team_id, removed_by_user_id=request.user_id)
            return Response(status=status.HTTP_204_NO_CONTENT)
        except TeamService.TeamOrUserNotFound:
            return Response({"detail": "Team or user not found."}, status=status.HTTP_404_NOT_FOUND)
        except NotTeamAdminException as e:
            return Response({"detail": e.message}, status=status.HTTP_403_FORBIDDEN)
        except CannotRemoveTeamPOCException as e:
            return Response({"detail": e.message}, status=status.HTTP_403_FORBIDDEN)
        except CannotRemoveOwnerException as e:
            return Response({"detail": e.message}, status=status.HTTP_403_FORBIDDEN)
        except Exception as e:
            return Response({"detail": str(e)}, status=status.HTTP_400_BAD_REQUEST)<|MERGE_RESOLUTION|>--- conflicted
+++ resolved
@@ -22,16 +22,13 @@
 from todo.repositories.audit_log_repository import AuditLogRepository
 from todo.repositories.user_repository import UserRepository
 from todo.repositories.task_repository import TaskRepository
-<<<<<<< HEAD
 from todo.utils.team_access import team_access_required
-=======
 from todo.exceptions.team_exceptions import (
     NotTeamAdminException,
     CannotRemoveOwnerException,
     CannotRemoveTeamPOCException,
 )
 from todo.serializers.remove_from_team_serializer import RemoveFromTeamSerializer
->>>>>>> 6f015901
 
 
 class TeamListView(APIView):
@@ -488,9 +485,8 @@
         },
         tags=["teams"],
     )
-<<<<<<< HEAD
-    @team_access_required
-=======
+
+
     def _handle_validation_errors(self, errors):
         """Handle validation errors and return appropriate response."""
         formatted = []
@@ -513,7 +509,7 @@
             status=400,
         )
 
->>>>>>> 6f015901
+    @team_access_required
     def delete(self, request, team_id, user_id):
         print(f"DEBUG: RemoveTeamMemberView.delete called with team_id={team_id}, user_id={user_id}")
         from todo.services.team_service import TeamService

from todo.dto.team_dto import CreateTeamDTO, TeamDTO
from todo.dto.update_team_dto import UpdateTeamDTO
from todo.dto.responses.create_team_response import CreateTeamResponse
from todo.dto.responses.get_user_teams_response import GetUserTeamsResponse
from todo.models.team import TeamModel, UserTeamDetailsModel
from todo.models.common.pyobjectid import PyObjectId
from todo.repositories.team_creation_invite_code_repository import TeamCreationInviteCodeRepository
from todo.repositories.team_repository import TeamRepository, UserTeamDetailsRepository
from todo.constants.messages import AppMessages
from todo.constants.role import RoleName
from todo.utils.invite_code_utils import generate_invite_code
from typing import List
from todo.models.audit_log import AuditLogModel
from todo.repositories.audit_log_repository import AuditLogRepository
from todo.dto.responses.error_response import ApiErrorResponse, ApiErrorDetail
<<<<<<< HEAD


=======
from todo.constants.role import RoleScope
from todo.services.user_role_service import UserRoleService
from todo.services.task_assignment_service import TaskAssignmentService
from todo.services.user_service import UserService
>>>>>>> 20594026
from todo.exceptions.team_exceptions import (
    CannotRemoveOwnerException,
    NotTeamAdminException,
    CannotRemoveTeamPOCException,
)

DEFAULT_ROLE_ID = "1"


class TeamService:
    @classmethod
    def create_team(cls, dto: CreateTeamDTO, created_by_user_id: str) -> CreateTeamResponse:
        """
        Create a new team with members and POC.

        Args:
            dto: Team creation data including name, description, POC, members, and team invite code
            created_by_user_id: ID of the user creating the team

        Returns:
            CreateTeamResponse with the created team details and success message

        Raises:
            ValueError: If team creation fails or invite code is invalid
        """
        try:
            # Member IDs and POC ID validation is handled at DTO level

            code_data = TeamCreationInviteCodeRepository.validate_and_consume_code(
                dto.team_invite_code, created_by_user_id
            )
            if not code_data:
                raise ValueError(
                    ApiErrorResponse(
                        statusCode=400,
                        message="Invalid or already used team creation code. Please enter a valid code.",
                        errors=[ApiErrorDetail(detail="Invalid team creation code")],
                    )
                )

            member_ids = dto.member_ids or []

            # Generate invite code
            invite_code = generate_invite_code(dto.name)

            # Create team
            team = TeamModel(
                name=dto.name,
                description=dto.description if dto.description else None,
                poc_id=PyObjectId(dto.poc_id) if dto.poc_id else None,
                invite_code=invite_code,
                created_by=PyObjectId(created_by_user_id),
                updated_by=PyObjectId(created_by_user_id),
            )

            created_team = TeamRepository.create(team)

            # Create user-team relationships
            user_teams = []

            # Add members to the team
            for member_id in member_ids:
                user_team = UserTeamDetailsModel(
                    user_id=PyObjectId(member_id),
                    team_id=created_team.id,
                    role_id=DEFAULT_ROLE_ID,
                    is_active=True,
                    created_by=PyObjectId(created_by_user_id),
                    updated_by=PyObjectId(created_by_user_id),
                )
                user_teams.append(user_team)

            # Add POC to the team if specified and not already in members
            if dto.poc_id and dto.poc_id not in member_ids:
                user_team = UserTeamDetailsModel(
                    user_id=PyObjectId(dto.poc_id),
                    team_id=created_team.id,
                    role_id=DEFAULT_ROLE_ID,
                    is_active=True,
                    created_by=PyObjectId(created_by_user_id),
                    updated_by=PyObjectId(created_by_user_id),
                )
                user_teams.append(user_team)

            # Always add the creator as a member if not already in member_ids or as POC
            if created_by_user_id not in member_ids and created_by_user_id != dto.poc_id:
                user_team = UserTeamDetailsModel(
                    user_id=PyObjectId(created_by_user_id),
                    team_id=created_team.id,
                    role_id=DEFAULT_ROLE_ID,
                    is_active=True,
                    created_by=PyObjectId(created_by_user_id),
                    updated_by=PyObjectId(created_by_user_id),
                )
                user_teams.append(user_team)

            if user_teams:
                UserTeamDetailsRepository.create_many(user_teams)

            team_id_str = str(created_team.id)

            cls._assign_user_role(created_by_user_id, team_id_str, RoleName.MEMBER.value)
            cls._assign_user_role(created_by_user_id, team_id_str, RoleName.ADMIN.value)
            cls._assign_user_role(created_by_user_id, team_id_str, RoleName.OWNER.value)

            users_with_roles = {created_by_user_id}

            for member_id in member_ids:
                if member_id not in users_with_roles:
                    cls._assign_user_role(member_id, team_id_str, RoleName.MEMBER.value)
                    users_with_roles.add(member_id)

            if dto.poc_id and dto.poc_id not in users_with_roles:
                cls._assign_user_role(dto.poc_id, team_id_str, RoleName.MEMBER.value)

            # Audit log for team creation
            AuditLogRepository.create(
                AuditLogModel(
                    team_id=created_team.id,
                    action="team_created",
                    performed_by=PyObjectId(created_by_user_id),
                )
            )

            # Convert to DTO
            team_dto = TeamDTO(
                id=str(created_team.id),
                name=created_team.name,
                description=created_team.description,
                poc_id=str(created_team.poc_id) if created_team.poc_id else None,
                invite_code=created_team.invite_code,
                created_by=str(created_team.created_by),
                updated_by=str(created_team.updated_by),
                created_at=created_team.created_at,
                updated_at=created_team.updated_at,
            )

            AuditLogRepository.create(
                AuditLogModel(
                    action="team_creation_invite_code_consumed",
                    performed_by=PyObjectId(created_by_user_id),
                    team_id=created_team.id,
                )
            )
            return CreateTeamResponse(
                team=team_dto,
                message=AppMessages.TEAM_CREATED,
            )

        except Exception as e:
            raise ValueError(f"Failed to create team: {str(e)}")

    @classmethod
    def _assign_user_role(cls, user_id: str, team_id: str, role_name: str):
        """Helper method to assign user roles using the new role system."""
        try:
            from todo.services.user_role_service import UserRoleService

            UserRoleService.assign_role(user_id, role_name, "TEAM", team_id)
        except Exception:
            # Don't fail team creation if role assignment fails
            import logging

            logger = logging.getLogger(__name__)
            logger.warning(f"Failed to assign role {role_name} to user {user_id} in team {team_id}")

    @classmethod
    def get_user_teams(cls, user_id: str) -> GetUserTeamsResponse:
        """
        Get all teams assigned to a specific user.

        Args:
            user_id: ID of the user to get teams for

        Returns:
            GetUserTeamsResponse with the list of teams and total count

        Raises:
            ValueError: If getting user teams fails
        """
        try:
            # Get user-team relationships
            user_team_details = UserTeamDetailsRepository.get_by_user_id(user_id)

            if not user_team_details:
                return GetUserTeamsResponse(teams=[], total=0)

            # Get team details for each relationship
            teams = []
            for user_team in user_team_details:
                team = TeamRepository.get_by_id(str(user_team.team_id))
                if team:
                    team_dto = TeamDTO(
                        id=str(team.id),
                        name=team.name,
                        description=team.description,
                        poc_id=str(team.poc_id) if team.poc_id else None,
                        invite_code=team.invite_code,
                        created_by=str(team.created_by),
                        updated_by=str(team.updated_by),
                        created_at=team.created_at,
                        updated_at=team.updated_at,
                    )
                    teams.append(team_dto)

            return GetUserTeamsResponse(teams=teams, total=len(teams))

        except Exception as e:
            raise ValueError(f"Failed to get user teams: {str(e)}")

    @classmethod
    def get_team_by_id(cls, team_id: str) -> TeamDTO:
        """
        Get a team by its ID.

        Args:
            team_id: ID of the team to retrieve

        Returns:
            TeamDTO with the team details

        Raises:
            ValueError: If the team is not found
        """
        team = TeamRepository.get_by_id(team_id)
        if not team:
            raise ValueError(f"Team with id {team_id} not found")
        return TeamDTO(
            id=str(team.id),
            name=team.name,
            description=team.description,
            poc_id=str(team.poc_id) if team.poc_id else None,
            invite_code=team.invite_code,
            created_by=str(team.created_by),
            updated_by=str(team.updated_by),
            created_at=team.created_at,
            updated_at=team.updated_at,
        )

    @classmethod
    def join_team_by_invite_code(cls, invite_code: str, user_id: str) -> TeamDTO:
        """
        Join a team using an invite code.

        Args:
            invite_code: The invite code for the team
            user_id: The user who wants to join

        Returns:
            TeamDTO with the team details

        Raises:
            ValueError: If invite code is invalid, team not found, or user already a member
        """
        # 1. Find the team by invite code
        team = TeamRepository.get_by_invite_code(invite_code)
        if not team:
            raise ValueError("Invalid invite code or team does not exist.")

        # 2. Check if user is already a member
        from todo.repositories.team_repository import UserTeamDetailsRepository

        user_teams = UserTeamDetailsRepository.get_by_user_id(user_id)
        for user_team in user_teams:
            if str(user_team.team_id) == str(team.id) and user_team.is_active:
                raise ValueError("User is already a member of this team.")

        # 3. Add user to the team (ORIGINAL SYSTEM)
        from todo.models.common.pyobjectid import PyObjectId
        from todo.models.team import UserTeamDetailsModel

        user_team = UserTeamDetailsModel(
            user_id=PyObjectId(user_id),
            team_id=team.id,
            role_id=DEFAULT_ROLE_ID,
            is_active=True,
            created_by=PyObjectId(user_id),
            updated_by=PyObjectId(user_id),
        )
        UserTeamDetailsRepository.create(user_team)

        # NEW: Assign default member role using new role system
        cls._assign_user_role(user_id, str(team.id), RoleName.MEMBER.value)

        # Audit log for team join
        AuditLogRepository.create(
            AuditLogModel(
                team_id=team.id,
                action="member_joined_team",
                performed_by=PyObjectId(user_id),
            )
        )

        # 4. Return team details
        return TeamDTO(
            id=str(team.id),
            name=team.name,
            description=team.description,
            poc_id=str(team.poc_id) if team.poc_id else None,
            invite_code=team.invite_code,
            created_by=str(team.created_by),
            updated_by=str(team.updated_by),
            created_at=team.created_at,
            updated_at=team.updated_at,
        )

    @classmethod
    def update_team(cls, team_id: str, dto: UpdateTeamDTO, updated_by_user_id: str) -> TeamDTO:
        """
        Update a team by its ID.

        Args:
            team_id: ID of the team to update
            dto: Team update data including name, description, and POC
            updated_by_user_id: ID of the user updating the team

        Returns:
            TeamDTO with the updated team details

        Raises:
            ValueError: If team update fails or team not found
        """
        try:
            # Check if team exists
            existing_team = TeamRepository.get_by_id(team_id)
            if not existing_team:
                raise ValueError(f"Team with id {team_id} not found")

            # Prepare update data
            update_data = {}
            if dto.name is not None:
                update_data["name"] = dto.name
            if dto.description is not None:
                update_data["description"] = dto.description
            if dto.poc_id is not None:
                update_data["poc_id"] = PyObjectId(dto.poc_id) if dto.poc_id and dto.poc_id.strip() else None

            # Update the team
            updated_team = TeamRepository.update(team_id, update_data, updated_by_user_id)
            if not updated_team:
                raise ValueError(f"Failed to update team with id {team_id}")

            # Handle member updates if provided
            if dto.member_ids is not None:
                from todo.repositories.team_repository import UserTeamDetailsRepository

                success = UserTeamDetailsRepository.update_team_members(team_id, dto.member_ids, updated_by_user_id)
                if not success:
                    raise ValueError(f"Failed to update team members for team with id {team_id}")

            # Audit log for team update
            AuditLogRepository.create(
                AuditLogModel(
                    team_id=PyObjectId(team_id),
                    action="team_updated",
                    performed_by=PyObjectId(updated_by_user_id),
                )
            )

            # Convert to DTO
            return TeamDTO(
                id=str(updated_team.id),
                name=updated_team.name,
                description=updated_team.description,
                poc_id=str(updated_team.poc_id) if updated_team.poc_id else None,
                invite_code=updated_team.invite_code,
                created_by=str(updated_team.created_by),
                updated_by=str(updated_team.updated_by),
                created_at=updated_team.created_at,
                updated_at=updated_team.updated_at,
            )

        except Exception as e:
            raise ValueError(f"Failed to update team: {str(e)}")

    @classmethod
    def add_team_members(cls, team_id: str, member_ids: List[str], added_by_user_id: str) -> TeamDTO:
        """
        Add members to a team. Only existing team members can add new members.

        Args:
            team_id: ID of the team to add members to
            member_ids: List of user IDs to add to the team
            added_by_user_id: ID of the user adding the members

        Returns:
            TeamDTO with the updated team details

        Raises:
            ValueError: If user is not a team member, team not found, or operation fails
        """
        try:
            # Check if team exists
            team = TeamRepository.get_by_id(team_id)
            if not team:
                raise ValueError(f"Team with id {team_id} not found")

            # Check if the user adding members is already a team member
            from todo.repositories.team_repository import UserTeamDetailsRepository

            user_teams = UserTeamDetailsRepository.get_by_user_id(added_by_user_id)
            user_is_member = any(str(user_team.team_id) == team_id and user_team.is_active for user_team in user_teams)

            if not user_is_member:
                raise ValueError("You must be a member of the team to add other members")

            # Validate that all users exist
            from todo.repositories.user_repository import UserRepository

            for member_id in member_ids:
                user = UserRepository.get_by_id(member_id)
                if not user:
                    raise ValueError(f"User with id {member_id} not found")

            # Check if any users are already team members
            existing_members = UserTeamDetailsRepository.get_users_by_team_id(team_id)
            already_members = [member_id for member_id in member_ids if member_id in existing_members]

            if already_members:
                raise ValueError(f"Users {', '.join(already_members)} are already team members")

            # Add new members to the team (ORIGINAL SYSTEM)
            from todo.models.team import UserTeamDetailsModel
            from todo.models.common.pyobjectid import PyObjectId

            new_user_teams = []
            for member_id in member_ids:
                user_team = UserTeamDetailsModel(
                    user_id=PyObjectId(member_id),
                    team_id=team.id,
                    role_id=DEFAULT_ROLE_ID,
                    is_active=True,
                    created_by=PyObjectId(added_by_user_id),
                    updated_by=PyObjectId(added_by_user_id),
                )
                new_user_teams.append(user_team)

            if new_user_teams:
                UserTeamDetailsRepository.create_many(new_user_teams)

                # NEW: Assign default member roles using new role system
                for member_id in member_ids:
                    cls._assign_user_role(member_id, team_id, RoleName.MEMBER.value)

            # Audit log for team member addition
            for member_id in member_ids:
                AuditLogRepository.create(
                    AuditLogModel(
                        team_id=team.id,
                        action="member_added_to_team",
                        performed_by=PyObjectId(added_by_user_id),
                        details={"added_member_id": member_id},
                    )
                )

            # Return updated team details
            return TeamDTO(
                id=str(team.id),
                name=team.name,
                description=team.description,
                poc_id=str(team.poc_id) if team.poc_id else None,
                invite_code=team.invite_code,
                created_by=str(team.created_by),
                updated_by=str(team.updated_by),
                created_at=team.created_at,
                updated_at=team.updated_at,
            )

        except Exception as e:
            raise ValueError(f"Failed to add team members: {str(e)}")

    class TeamOrUserNotFound(Exception):
        pass

    @classmethod
    def _validate_remove_member_permissions(cls, user_id: str, team_id: str, removed_by_user_id: str):
        team = TeamService.get_team_by_id(team_id)
<<<<<<< HEAD
        from todo.services.user_role_service import UserRoleService
        from todo.constants.role import RoleScope, RoleName
=======
        team_members = UserService.get_users_by_team_id(team_id)
        team_member_ids = [user.id for user in team_members]
>>>>>>> 20594026

        if user_id not in team_member_ids:
            raise cls.TeamOrUserNotFound
        if user_id == team.created_by:
            raise CannotRemoveOwnerException()
        if user_id == team.poc_id:
            raise CannotRemoveTeamPOCException()
        if user_id != removed_by_user_id:
            if not UserRoleService.has_role(removed_by_user_id, RoleName.ADMIN.value, RoleScope.TEAM.value, team_id):
                raise NotTeamAdminException()

    @classmethod
    def remove_member_from_team(cls, user_id: str, team_id: str, removed_by_user_id: str):
        cls._validate_remove_member_permissions(user_id, team_id, removed_by_user_id)

        from todo.repositories.user_team_details_repository import UserTeamDetailsRepository

        success = UserTeamDetailsRepository.remove_member_from_team(user_id=user_id, team_id=team_id)
        if not success:
            raise cls.TeamOrUserNotFound()

        # Audit log for team member removal
        AuditLogRepository.create(
            AuditLogModel(
                team_id=PyObjectId(team_id),
                action="member_removed_from_team" if user_id != removed_by_user_id else "member_left_team",
                performed_by=PyObjectId(removed_by_user_id) if removed_by_user_id else PyObjectId(user_id),
            )
        )

        UserRoleService.remove_all_user_roles_for_team(user_id, team_id)
        TaskAssignmentService.reassign_tasks_from_user_to_team(user_id, team_id, removed_by_user_id)

        return True<|MERGE_RESOLUTION|>--- conflicted
+++ resolved
@@ -13,15 +13,10 @@
 from todo.models.audit_log import AuditLogModel
 from todo.repositories.audit_log_repository import AuditLogRepository
 from todo.dto.responses.error_response import ApiErrorResponse, ApiErrorDetail
-<<<<<<< HEAD
-
-
-=======
 from todo.constants.role import RoleScope
 from todo.services.user_role_service import UserRoleService
 from todo.services.task_assignment_service import TaskAssignmentService
 from todo.services.user_service import UserService
->>>>>>> 20594026
 from todo.exceptions.team_exceptions import (
     CannotRemoveOwnerException,
     NotTeamAdminException,
@@ -499,13 +494,8 @@
     @classmethod
     def _validate_remove_member_permissions(cls, user_id: str, team_id: str, removed_by_user_id: str):
         team = TeamService.get_team_by_id(team_id)
-<<<<<<< HEAD
-        from todo.services.user_role_service import UserRoleService
-        from todo.constants.role import RoleScope, RoleName
-=======
         team_members = UserService.get_users_by_team_id(team_id)
         team_member_ids = [user.id for user in team_members]
->>>>>>> 20594026
 
         if user_id not in team_member_ids:
             raise cls.TeamOrUserNotFound

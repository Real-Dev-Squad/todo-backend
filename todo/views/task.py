from bson import ObjectId
from rest_framework.views import APIView
from rest_framework.response import Response
from rest_framework import status
from rest_framework.request import Request
from rest_framework.exceptions import ValidationError
from django.conf import settings
from drf_spectacular.utils import extend_schema, OpenApiParameter, OpenApiExample, OpenApiResponse
from drf_spectacular.types import OpenApiTypes
from todo.middlewares.jwt_auth import get_current_user_info
from todo.serializers.get_tasks_serializer import GetTaskQueryParamsSerializer
from todo.serializers.create_task_serializer import CreateTaskSerializer
from todo.serializers.update_task_serializer import UpdateTaskSerializer
from todo.serializers.defer_task_serializer import DeferTaskSerializer
from todo.services.task_service import TaskService
from todo.dto.task_dto import CreateTaskDTO
from todo.dto.responses.create_task_response import CreateTaskResponse
from todo.dto.responses.get_task_by_id_response import GetTaskByIdResponse
from todo.dto.responses.error_response import ApiErrorResponse, ApiErrorDetail, ApiErrorSource
from todo.constants.messages import ApiErrors
from todo.constants.messages import ValidationErrors


class TaskListView(APIView):
    @extend_schema(
        operation_id="get_tasks",
        summary="Get paginated list of tasks",
        description="Retrieve a paginated list of tasks with optional filtering and sorting",
        tags=["tasks"],
        parameters=[
            OpenApiParameter(
                name="page",
                type=OpenApiTypes.INT,
                location=OpenApiParameter.QUERY,
                description="Page number for pagination",
            ),
            OpenApiParameter(
                name="limit",
                type=OpenApiTypes.INT,
                location=OpenApiParameter.QUERY,
                description="Number of tasks per page",
            ),
        ],
        responses={
            200: OpenApiResponse(description="Successful response"),
            400: OpenApiResponse(description="Bad request"),
            500: OpenApiResponse(description="Internal server error"),
        },
    )
    def get(self, request: Request):
        """
        Retrieve a paginated list of tasks.
        """
        query = GetTaskQueryParamsSerializer(data=request.query_params)
        query.is_valid(raise_exception=True)

        response = TaskService.get_tasks(page=query.validated_data["page"], limit=query.validated_data["limit"])
        return Response(data=response.model_dump(mode="json", exclude_none=True), status=status.HTTP_200_OK)

    @extend_schema(
        operation_id="create_task",
        summary="Create a new task",
        description="Create a new task with the provided details",
        tags=["tasks"],
        request=CreateTaskSerializer,
        responses={
            201: OpenApiResponse(description="Task created successfully"),
            400: OpenApiResponse(description="Bad request"),
            500: OpenApiResponse(description="Internal server error"),
        },
    )
    def post(self, request: Request):
        """
        Create a new task.

        Args:
            request: HTTP request containing task data

        Returns:
            Response: HTTP response with created task data or error details
        """
        user = get_current_user_info(request)

        serializer = CreateTaskSerializer(data=request.data)

        if not serializer.is_valid():
            return self._handle_validation_errors(serializer.errors)

        try:
            dto = CreateTaskDTO(**serializer.validated_data, createdBy=user["user_id"])
            response: CreateTaskResponse = TaskService.create_task(dto)

            return Response(data=response.model_dump(mode="json"), status=status.HTTP_201_CREATED)

        except ValueError as e:
            if isinstance(e.args[0], ApiErrorResponse):
                error_response = e.args[0]
                return Response(data=error_response.model_dump(mode="json"), status=error_response.statusCode)

            fallback_response = ApiErrorResponse(
                statusCode=500,
                message=ApiErrors.UNEXPECTED_ERROR_OCCURRED,
                errors=[{"detail": str(e) if settings.DEBUG else ApiErrors.INTERNAL_SERVER_ERROR}],
            )
            return Response(
                data=fallback_response.model_dump(mode="json"), status=status.HTTP_500_INTERNAL_SERVER_ERROR
            )

    def _handle_validation_errors(self, errors):
        formatted_errors = []
        for field, messages in errors.items():
            if isinstance(messages, list):
                for message in messages:
                    formatted_errors.append(
                        ApiErrorDetail(
                            source={ApiErrorSource.PARAMETER: field},
                            title=ApiErrors.VALIDATION_ERROR,
                            detail=str(message),
                        )
                    )
            else:
                formatted_errors.append(
                    ApiErrorDetail(
                        source={ApiErrorSource.PARAMETER: field}, title=ApiErrors.VALIDATION_ERROR, detail=str(messages)
                    )
                )

        error_response = ApiErrorResponse(statusCode=400, message=ApiErrors.VALIDATION_ERROR, errors=formatted_errors)

        return Response(data=error_response.model_dump(mode="json"), status=status.HTTP_400_BAD_REQUEST)


class TaskDetailView(APIView):
    @extend_schema(
        operation_id="get_task_by_id",
        summary="Get task by ID",
        description="Retrieve a single task by its unique identifier",
        tags=["tasks"],
        parameters=[
            OpenApiParameter(
                name="task_id",
                type=OpenApiTypes.STR,
                location=OpenApiParameter.PATH,
                description="Unique identifier of the task",
            ),
        ],
        responses={
            200: OpenApiResponse(description="Task retrieved successfully"),
            404: OpenApiResponse(description="Task not found"),
            500: OpenApiResponse(description="Internal server error"),
        },
    )
    def get(self, request: Request, task_id: str):
        """
        Retrieve a single task by ID.
        """
        task_dto = TaskService.get_task_by_id(task_id)
        response_data = GetTaskByIdResponse(data=task_dto)
        return Response(data=response_data.model_dump(mode="json"), status=status.HTTP_200_OK)

    @extend_schema(
        operation_id="delete_task",
        summary="Delete task",
        description="Delete a task by its unique identifier",
        tags=["tasks"],
        parameters=[
            OpenApiParameter(
                name="task_id",
                type=OpenApiTypes.STR,
                location=OpenApiParameter.PATH,
                description="Unique identifier of the task to delete",
            ),
        ],
        responses={
            204: OpenApiResponse(description="Task deleted successfully"),
            404: OpenApiResponse(description="Task not found"),
            500: OpenApiResponse(description="Internal server error"),
        },
    )
    def delete(self, request: Request, task_id: str):
<<<<<<< HEAD
        """
        Delete a task by ID.

        .. deprecated:: 1.0.0
            This endpoint is deprecated and will be removed in a future version.
            Consider using the PATCH endpoint with action=delete instead.
        """
=======
        user = get_current_user_info(request)
>>>>>>> 3396fbd4
        task_id = ObjectId(task_id)
        TaskService.delete_task(task_id, user["user_id"])
        return Response(status=status.HTTP_204_NO_CONTENT)

    @extend_schema(
        operation_id="update_task",
        summary="Update or defer task",
        description="Partially update a task or defer it based on the action parameter",
        tags=["tasks"],
        parameters=[
            OpenApiParameter(
                name="task_id",
                type=OpenApiTypes.STR,
                location=OpenApiParameter.PATH,
                description="Unique identifier of the task",
            ),
            OpenApiParameter(
                name="action",
                type=OpenApiTypes.STR,
                location=OpenApiParameter.QUERY,
                description="Action to perform: 'update' or 'defer'",
            ),
        ],
        request=UpdateTaskSerializer,
        responses={
            200: OpenApiResponse(description="Task updated successfully"),
            400: OpenApiResponse(description="Bad request"),
            404: OpenApiResponse(description="Task not found"),
            500: OpenApiResponse(description="Internal server error"),
        },
    )
    def patch(self, request: Request, task_id: str):
        """
        Partially updates a task by its ID.
        Can also be used to defer a task by using ?action=defer query parameter.
        """
        action = request.query_params.get("action", "update")
        user = get_current_user_info(request)

        if action == "defer":
            serializer = DeferTaskSerializer(data=request.data)
            serializer.is_valid(raise_exception=True)

            updated_task_dto = TaskService.defer_task(
                task_id=task_id,
                deferred_till=serializer.validated_data["deferredTill"],
                user_id=user["user_id"],
            )
        elif action == "update":
            serializer = UpdateTaskSerializer(data=request.data, partial=True)

            serializer.is_valid(raise_exception=True)

            updated_task_dto = TaskService.update_task(
                task_id=task_id, validated_data=serializer.validated_data, user_id=user["user_id"]
            )
        else:
            raise ValidationError({"action": ValidationErrors.UNSUPPORTED_ACTION.format(action)})

        return Response(data=updated_task_dto.model_dump(mode="json", exclude_none=True), status=status.HTTP_200_OK)<|MERGE_RESOLUTION|>--- conflicted
+++ resolved
@@ -178,7 +178,6 @@
         },
     )
     def delete(self, request: Request, task_id: str):
-<<<<<<< HEAD
         """
         Delete a task by ID.
 
@@ -186,9 +185,8 @@
             This endpoint is deprecated and will be removed in a future version.
             Consider using the PATCH endpoint with action=delete instead.
         """
-=======
         user = get_current_user_info(request)
->>>>>>> 3396fbd4
+
         task_id = ObjectId(task_id)
         TaskService.delete_task(task_id, user["user_id"])
         return Response(status=status.HTTP_204_NO_CONTENT)

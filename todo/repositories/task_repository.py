--- conflicted
+++ resolved
@@ -55,8 +55,6 @@
         return tasks_collection.count_documents({})
 
     @classmethod
-<<<<<<< HEAD
-=======
     def get_all(cls) -> List[TaskModel]:
         """
         Get all tasks from the repository
@@ -70,7 +68,6 @@
         return [TaskModel(**task) for task in tasks_cursor]
 
     @classmethod
->>>>>>> 666ab05f
     def create(cls, task: TaskModel) -> TaskModel:
         """
         Creates a new task in the repository with a unique displayId, using atomic counter operations.

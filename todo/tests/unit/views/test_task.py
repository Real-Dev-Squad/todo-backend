from unittest import TestCase
from rest_framework.test import APISimpleTestCase, APIClient, APIRequestFactory
from rest_framework.reverse import reverse
from rest_framework import status
from unittest.mock import patch, Mock
from rest_framework.response import Response
from django.conf import settings
from datetime import datetime, timedelta, timezone
from bson.objectid import ObjectId

from todo.views.task import TaskListView
from todo.dto.user_dto import UserDTO
from todo.dto.task_dto import TaskDTO
from todo.dto.responses.get_tasks_response import GetTasksResponse
from todo.dto.responses.create_task_response import CreateTaskResponse
from todo.tests.fixtures.task import task_dtos
from todo.constants.task import TaskPriority, TaskStatus
from todo.dto.responses.get_task_by_id_response import GetTaskByIdResponse
from todo.exceptions.task_exceptions import TaskNotFoundException
from todo.constants.messages import ValidationErrors, ApiErrors


class TaskListViewTests(APISimpleTestCase):
    def setUp(self):
        self.client = APIClient()
        self.url = reverse("tasks")
        self.valid_params = {"page": 1, "limit": 10}

    @patch("todo.services.task_service.TaskService.get_tasks")
    def test_get_tasks_returns_200_for_valid_params(self, mock_get_tasks: Mock):
        mock_get_tasks.return_value = GetTasksResponse(tasks=task_dtos)

        response: Response = self.client.get(self.url, self.valid_params)

        mock_get_tasks.assert_called_once_with(page=1, limit=10)
        self.assertEqual(response.status_code, status.HTTP_200_OK)
        expected_response = mock_get_tasks.return_value.model_dump(mode="json", exclude_none=True)
        self.assertDictEqual(response.data, expected_response)

    @patch("todo.services.task_service.TaskService.get_tasks")
    def test_get_tasks_returns_200_without_params(self, mock_get_tasks: Mock):
        mock_get_tasks.return_value = GetTasksResponse(tasks=task_dtos)

        response: Response = self.client.get(self.url)
        default_limit = settings.REST_FRAMEWORK["DEFAULT_PAGINATION_SETTINGS"]["DEFAULT_PAGE_LIMIT"]
        mock_get_tasks.assert_called_once_with(page=1, limit=default_limit)
        self.assertEqual(response.status_code, status.HTTP_200_OK)

    def test_get_tasks_returns_400_for_invalid_query_params(self):
        invalid_params = {
            "page": "invalid",
            "limit": -1,
        }

        response: Response = self.client.get(self.url, invalid_params)

        self.assertEqual(response.status_code, status.HTTP_400_BAD_REQUEST)
        expected_response = {
            "statusCode": 400,
            "message": "Invalid request",
            "errors": [
                {"source": {"parameter": "page"}, "detail": "A valid integer is required."},
                {"source": {"parameter": "limit"}, "detail": "limit must be greater than or equal to 1"},
            ],
        }
        response_data = response.data

        self.assertEqual(response_data["statusCode"], expected_response["statusCode"])
        self.assertEqual(response_data["message"], expected_response["message"], "Error message mismatch")

        for actual_error, expected_error in zip(response_data["errors"], expected_response["errors"]):
            self.assertEqual(actual_error["source"]["parameter"], expected_error["source"]["parameter"])
            self.assertEqual(actual_error["detail"], expected_error["detail"])

    @patch("todo.services.task_service.TaskService.get_task_by_id")
    def test_get_single_task_success(self, mock_get_task_by_id: Mock):
        valid_task_id = str(ObjectId())
        mock_task_data = task_dtos[0]
        mock_get_task_by_id.return_value = mock_task_data
<<<<<<< HEAD
=======

        expected_response_obj = GetTaskByIdResponse(data=mock_task_data)

        response = self.client.get(reverse("task_detail", args=[valid_task_id]))

        self.assertEqual(response.status_code, status.HTTP_200_OK)
        self.assertEqual(response.data, expected_response_obj.model_dump(mode="json"))
        mock_get_task_by_id.assert_called_once_with(valid_task_id)

    @patch("todo.services.task_service.TaskService.get_task_by_id")
    def test_get_single_task_not_found(self, mock_get_task_by_id: Mock):
        non_existent_task_id = str(ObjectId())
        expected_error_message = ApiErrors.TASK_NOT_FOUND.format(non_existent_task_id)
        mock_get_task_by_id.side_effect = TaskNotFoundException(task_id=non_existent_task_id)

        response = self.client.get(reverse("task_detail", args=[non_existent_task_id]))

        self.assertEqual(response.status_code, status.HTTP_404_NOT_FOUND)
        self.assertEqual(response.data["statusCode"], status.HTTP_404_NOT_FOUND)
        self.assertEqual(response.data["message"], expected_error_message)
        self.assertEqual(len(response.data["errors"]), 1)
        self.assertEqual(response.data["errors"][0]["source"], {"path": "task_id"})
        self.assertEqual(response.data["errors"][0]["title"], ApiErrors.RESOURCE_NOT_FOUND_TITLE)
        self.assertEqual(response.data["errors"][0]["detail"], expected_error_message)
        mock_get_task_by_id.assert_called_once_with(non_existent_task_id)

    @patch("todo.services.task_service.TaskService.get_task_by_id")
    def test_get_single_task_invalid_id_format(self, mock_get_task_by_id: Mock):
        invalid_task_id = "invalid-id-string"
        mock_get_task_by_id.side_effect = ValueError(ValidationErrors.INVALID_TASK_ID_FORMAT)

        response = self.client.get(reverse("task_detail", args=[invalid_task_id]))

        self.assertEqual(response.status_code, status.HTTP_400_BAD_REQUEST)
        self.assertEqual(response.data["statusCode"], status.HTTP_400_BAD_REQUEST)
        self.assertEqual(response.data["message"], ValidationErrors.INVALID_TASK_ID_FORMAT)
        self.assertEqual(len(response.data["errors"]), 1)
        self.assertEqual(response.data["errors"][0]["source"], {"path": "task_id"})
        self.assertEqual(response.data["errors"][0]["title"], ApiErrors.VALIDATION_ERROR)
        self.assertEqual(response.data["errors"][0]["detail"], ValidationErrors.INVALID_TASK_ID_FORMAT)
        mock_get_task_by_id.assert_called_once_with(invalid_task_id)

    @patch("todo.services.task_service.TaskService.get_task_by_id")
    def test_get_single_task_unexpected_error(self, mock_get_task_by_id: Mock):
        task_id = str(ObjectId())
        mock_get_task_by_id.side_effect = Exception("Some random error")

        response = self.client.get(reverse("task_detail", args=[task_id]))

        self.assertEqual(response.status_code, status.HTTP_500_INTERNAL_SERVER_ERROR)
        self.assertEqual(response.data["statusCode"], status.HTTP_500_INTERNAL_SERVER_ERROR)
        self.assertEqual(response.data["message"], ApiErrors.UNEXPECTED_ERROR_OCCURRED)
        self.assertEqual(response.data["errors"][0]["detail"], ApiErrors.INTERNAL_SERVER_ERROR)
        mock_get_task_by_id.assert_called_once_with(task_id)

>>>>>>> f69f0445

        expected_response_obj = GetTaskByIdResponse(data=mock_task_data)

        response = self.client.get(reverse("task_detail", args=[valid_task_id]))

        self.assertEqual(response.status_code, status.HTTP_200_OK)
        self.assertEqual(response.data, expected_response_obj.model_dump(mode="json"))
        mock_get_task_by_id.assert_called_once_with(valid_task_id)

    @patch("todo.services.task_service.TaskService.get_task_by_id")
    def test_get_single_task_not_found(self, mock_get_task_by_id: Mock):
        non_existent_task_id = str(ObjectId())
        expected_error_message = ApiErrors.TASK_NOT_FOUND.format(non_existent_task_id)
        mock_get_task_by_id.side_effect = TaskNotFoundException(task_id=non_existent_task_id)

        response = self.client.get(reverse("task_detail", args=[non_existent_task_id]))

        self.assertEqual(response.status_code, status.HTTP_404_NOT_FOUND)
        self.assertEqual(response.data["statusCode"], status.HTTP_404_NOT_FOUND)
        self.assertEqual(response.data["message"], expected_error_message)
        self.assertEqual(len(response.data["errors"]), 1)
        self.assertEqual(response.data["errors"][0]["source"], {"path": "task_id"})
        self.assertEqual(response.data["errors"][0]["title"], ApiErrors.RESOURCE_NOT_FOUND_TITLE)
        self.assertEqual(response.data["errors"][0]["detail"], expected_error_message)
        mock_get_task_by_id.assert_called_once_with(non_existent_task_id)

    @patch("todo.services.task_service.TaskService.get_task_by_id")
    def test_get_single_task_invalid_id_format(self, mock_get_task_by_id: Mock):
        invalid_task_id = "invalid-id-string"
        mock_get_task_by_id.side_effect = ValueError(ValidationErrors.INVALID_TASK_ID_FORMAT)

        response = self.client.get(reverse("task_detail", args=[invalid_task_id]))

        self.assertEqual(response.status_code, status.HTTP_400_BAD_REQUEST)
        self.assertEqual(response.data["statusCode"], status.HTTP_400_BAD_REQUEST)
        self.assertEqual(response.data["message"], ValidationErrors.INVALID_TASK_ID_FORMAT)
        self.assertEqual(len(response.data["errors"]), 1)
        self.assertEqual(response.data["errors"][0]["source"], {"path": "task_id"})
        self.assertEqual(response.data["errors"][0]["title"], ApiErrors.VALIDATION_ERROR)
        self.assertEqual(response.data["errors"][0]["detail"], ValidationErrors.INVALID_TASK_ID_FORMAT)
        mock_get_task_by_id.assert_called_once_with(invalid_task_id)

    @patch("todo.services.task_service.TaskService.get_task_by_id")
    def test_get_single_task_unexpected_error(self, mock_get_task_by_id: Mock):
        task_id = str(ObjectId())
        mock_get_task_by_id.side_effect = Exception("Some random error")

        response = self.client.get(reverse("task_detail", args=[task_id]))

        self.assertEqual(response.status_code, status.HTTP_500_INTERNAL_SERVER_ERROR)
        self.assertEqual(response.data["statusCode"], status.HTTP_500_INTERNAL_SERVER_ERROR)
        self.assertEqual(response.data["message"], ApiErrors.UNEXPECTED_ERROR_OCCURRED)
        self.assertEqual(response.data["errors"][0]["detail"], ApiErrors.INTERNAL_SERVER_ERROR)
        mock_get_task_by_id.assert_called_once_with(task_id)


class TaskListViewTest(TestCase):
    def setUp(self):
        self.factory = APIRequestFactory()
        self.view = TaskListView.as_view()

    @patch("todo.services.task_service.TaskService.get_tasks")
    def test_get_tasks_with_default_pagination(self, mock_get_tasks):
        """Test GET /tasks without any query parameters uses default pagination"""
        mock_get_tasks.return_value = GetTasksResponse(tasks=task_dtos)

        request = self.factory.get("/tasks")
        response = self.view(request)

        self.assertEqual(response.status_code, status.HTTP_200_OK)
        default_limit = settings.REST_FRAMEWORK["DEFAULT_PAGINATION_SETTINGS"]["DEFAULT_PAGE_LIMIT"]
        mock_get_tasks.assert_called_once_with(page=1, limit=default_limit)

    @patch("todo.services.task_service.TaskService.get_tasks")
    def test_get_tasks_with_valid_pagination(self, mock_get_tasks):
        """Test GET /tasks with valid page and limit parameters"""
        mock_get_tasks.return_value = GetTasksResponse(tasks=task_dtos)

        request = self.factory.get("/tasks", {"page": "2", "limit": "15"})
        response = self.view(request)

        self.assertEqual(response.status_code, status.HTTP_200_OK)
        mock_get_tasks.assert_called_once_with(page=2, limit=15)

    def test_get_tasks_with_invalid_page(self):
        """Test GET /tasks with invalid page parameter"""
        request = self.factory.get("/tasks", {"page": "0"})
        response = self.view(request)

        self.assertEqual(response.status_code, status.HTTP_400_BAD_REQUEST)
        error_detail = str(response.data)
        self.assertIn("page", error_detail)
        self.assertIn("greater than or equal to 1", error_detail)

    def test_get_tasks_with_invalid_limit(self):
        """Test GET /tasks with invalid limit parameter"""
        request = self.factory.get("/tasks", {"limit": "0"})
        response = self.view(request)

        self.assertEqual(response.status_code, status.HTTP_400_BAD_REQUEST)
        error_detail = str(response.data)
        self.assertIn("limit", error_detail)
        self.assertIn("greater than or equal to 1", error_detail)

    def test_get_tasks_with_non_numeric_parameters(self):
        """Test GET /tasks with non-numeric parameters"""
        request = self.factory.get("/tasks", {"page": "abc", "limit": "def"})
        response = self.view(request)

        self.assertEqual(response.status_code, status.HTTP_400_BAD_REQUEST)
        error_detail = str(response.data)
        self.assertTrue("page" in error_detail or "limit" in error_detail)


class CreateTaskViewTests(APISimpleTestCase):
    def setUp(self):
        self.client = APIClient()
        self.url = reverse("tasks")

        self.valid_payload = {
            "title": "Write tests",
            "description": "Cover all core paths",
            "priority": "HIGH",
            "status": "IN_PROGRESS",
            "assignee": "developer1",
            "labels": [],
            "dueAt": (datetime.now(timezone.utc) + timedelta(days=2)).isoformat().replace("+00:00", "Z"),
        }

    @patch("todo.services.task_service.TaskService.create_task")
    def test_create_task_returns_201_on_success(self, mock_create_task):
        task_dto = TaskDTO(
            id="abc123",
            displayId="#1",
            title=self.valid_payload["title"],
            description=self.valid_payload["description"],
            priority=TaskPriority[self.valid_payload["priority"]],
            status=TaskStatus[self.valid_payload["status"]],
            assignee=UserDTO(id="developer1", name="SYSTEM"),
            isAcknowledged=False,
            labels=[],
            startedAt=datetime.now(timezone.utc),
            dueAt=datetime.fromisoformat(self.valid_payload["dueAt"].replace("Z", "+00:00")),
            createdAt=datetime.now(timezone.utc),
            updatedAt=None,
            createdBy=UserDTO(id="system", name="SYSTEM"),
            updatedBy=None,
        )

        mock_create_task.return_value = CreateTaskResponse(data=task_dto)

        response: Response = self.client.post(self.url, data=self.valid_payload, format="json")

        self.assertEqual(response.status_code, status.HTTP_201_CREATED)
        self.assertIn("data", response.data)
        self.assertEqual(response.data["data"]["title"], self.valid_payload["title"])
        mock_create_task.assert_called_once()

    def test_create_task_returns_400_when_title_is_missing(self):
        invalid_payload = self.valid_payload.copy()
        del invalid_payload["title"]

        response = self.client.post(self.url, data=invalid_payload, format="json")
        self.assertEqual(response.status_code, status.HTTP_400_BAD_REQUEST)
        self.assertEqual(response.data["statusCode"], 400)
        self.assertEqual(response.data["message"], "Validation Error")
        self.assertTrue(any(error["source"]["parameter"] == "title" for error in response.data["errors"]))

    def test_create_task_returns_400_when_title_blank(self):
        invalid_payload = self.valid_payload.copy()
        invalid_payload["title"] = " "

        response = self.client.post(self.url, data=invalid_payload, format="json")

        self.assertEqual(response.status_code, status.HTTP_400_BAD_REQUEST)
        self.assertTrue(any(error["source"]["parameter"] == "title" for error in response.data["errors"]))

    def test_create_task_returns_400_for_invalid_priority(self):
        invalid_payload = self.valid_payload.copy()
        invalid_payload["priority"] = "SUPER"

        response = self.client.post(self.url, data=invalid_payload, format="json")

        self.assertEqual(response.status_code, status.HTTP_400_BAD_REQUEST)
        self.assertTrue(any(error["source"]["parameter"] == "priority" for error in response.data["errors"]))

    def test_create_task_returns_400_for_invalid_status(self):
        invalid_payload = self.valid_payload.copy()
        invalid_payload["status"] = "WORKING"

        response = self.client.post(self.url, data=invalid_payload, format="json")

        self.assertEqual(response.status_code, status.HTTP_400_BAD_REQUEST)
        self.assertTrue(any(error["source"]["parameter"] == "status" for error in response.data["errors"]))

    def test_create_task_returns_400_when_label_ids_are_not_objectids(self):
        invalid_payload = self.valid_payload.copy()
        invalid_payload["labels"] = ["invalid_id"]

        response = self.client.post(self.url, data=invalid_payload, format="json")

        self.assertEqual(response.status_code, status.HTTP_400_BAD_REQUEST)
        self.assertTrue(any(error["source"]["parameter"] == "labels" for error in response.data["errors"]))

    def test_create_task_returns_400_when_dueAt_is_past(self):
        invalid_payload = self.valid_payload.copy()
        invalid_payload["dueAt"] = (datetime.now(timezone.utc) - timedelta(days=1)).isoformat().replace("+00:00", "Z")

        response = self.client.post(self.url, data=invalid_payload, format="json")

        self.assertEqual(response.status_code, status.HTTP_400_BAD_REQUEST)
        self.assertTrue(any(error["source"]["parameter"] == "dueAt" for error in response.data["errors"]))

    @patch("todo.services.task_service.TaskService.create_task")
    def test_create_task_returns_500_on_internal_error(self, mock_create_task):
        mock_create_task.side_effect = Exception("Database exploded")

        try:
            response = self.client.post(self.url, data=self.valid_payload, format="json")
            self.assertEqual(response.status_code, status.HTTP_500_INTERNAL_SERVER_ERROR)
            self.assertIn("An unexpected error occurred", str(response.data))
        except Exception as e:
            self.assertEqual(str(e), "Database exploded")


class TaskDeleteViewTests(APISimpleTestCase):
    def setUp(self):
        self.valid_task_id = str(ObjectId())
        self.url = reverse("task_detail", kwargs={"task_id": self.valid_task_id})

    @patch("todo.services.task_service.TaskService.delete_task")
    def test_delete_task_returns_204_on_success(self, mock_delete_task: Mock):
        mock_delete_task.return_value = None

        response = self.client.delete(self.url)
        mock_delete_task.assert_called_once_with(self.valid_task_id)
        self.assertEqual(response.status_code, status.HTTP_204_NO_CONTENT)
        self.assertEqual(response.data, None)

    @patch("todo.services.task_service.TaskService.delete_task")
    def test_delete_task_returns_404_when_not_found(self, mock_delete_task: Mock):
        from todo.exceptions.task_exceptions import TaskNotFoundException
        mock_delete_task.side_effect = TaskNotFoundException(
            self.valid_task_id)

        response = self.client.delete(self.url)

        self.assertEqual(response.status_code, status.HTTP_404_NOT_FOUND)
        self.assertIn(ApiErrors.TASK_NOT_FOUND.format(self.valid_task_id), response.data["message"])

    def test_delete_task_returns_400_for_invalid_id_format(self):
        invalid_url = reverse("task_detail", kwargs={"task_id": "invalid-id"})

        response = self.client.delete(invalid_url)

        self.assertEqual(response.status_code, status.HTTP_400_BAD_REQUEST)
        self.assertIn(ValidationErrors.INVALID_TASK_ID_FORMAT, response.data["message"])<|MERGE_RESOLUTION|>--- conflicted
+++ resolved
@@ -77,8 +77,6 @@
         valid_task_id = str(ObjectId())
         mock_task_data = task_dtos[0]
         mock_get_task_by_id.return_value = mock_task_data
-<<<<<<< HEAD
-=======
 
         expected_response_obj = GetTaskByIdResponse(data=mock_task_data)
 
@@ -133,8 +131,6 @@
         self.assertEqual(response.data["message"], ApiErrors.UNEXPECTED_ERROR_OCCURRED)
         self.assertEqual(response.data["errors"][0]["detail"], ApiErrors.INTERNAL_SERVER_ERROR)
         mock_get_task_by_id.assert_called_once_with(task_id)
-
->>>>>>> f69f0445
 
         expected_response_obj = GetTaskByIdResponse(data=mock_task_data)
 

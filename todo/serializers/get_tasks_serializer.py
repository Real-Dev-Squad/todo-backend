from rest_framework import serializers
from django.conf import settings

from todo.constants.task import SORT_FIELDS, SORT_ORDERS, SORT_FIELD_CREATED_AT, SORT_FIELD_DEFAULT_ORDERS


class GetTaskQueryParamsSerializer(serializers.Serializer):
    page = serializers.IntegerField(
        required=False,
        default=1,
        min_value=1,
        error_messages={
            "min_value": "page must be greater than or equal to 1",
        },
    )
    limit = serializers.IntegerField(
        required=False,
        default=settings.REST_FRAMEWORK["DEFAULT_PAGINATION_SETTINGS"]["DEFAULT_PAGE_LIMIT"],
        min_value=1,
        max_value=settings.REST_FRAMEWORK["DEFAULT_PAGINATION_SETTINGS"]["MAX_PAGE_LIMIT"],
        error_messages={
            "min_value": "limit must be greater than or equal to 1",
        },
    )
<<<<<<< HEAD

    profile = serializers.BooleanField(required=False, error_messages={"invalid": "profile must be a boolean value."})
=======
    sort_by = serializers.ChoiceField(
        choices=SORT_FIELDS,
        required=False,
        default=SORT_FIELD_CREATED_AT,
    )
    order = serializers.ChoiceField(
        choices=SORT_ORDERS,
        required=False,
    )

    def validate(self, attrs):
        validated_data = super().validate(attrs)

        if "order" not in validated_data or validated_data["order"] is None:
            sort_by = validated_data.get("sort_by", SORT_FIELD_CREATED_AT)
            validated_data["order"] = SORT_FIELD_DEFAULT_ORDERS[sort_by]

        return validated_data
>>>>>>> b0113e62
<|MERGE_RESOLUTION|>--- conflicted
+++ resolved
@@ -22,10 +22,10 @@
             "min_value": "limit must be greater than or equal to 1",
         },
     )
-<<<<<<< HEAD
+
 
     profile = serializers.BooleanField(required=False, error_messages={"invalid": "profile must be a boolean value."})
-=======
+
     sort_by = serializers.ChoiceField(
         choices=SORT_FIELDS,
         required=False,
@@ -44,4 +44,3 @@
             validated_data["order"] = SORT_FIELD_DEFAULT_ORDERS[sort_by]
 
         return validated_data
->>>>>>> b0113e62

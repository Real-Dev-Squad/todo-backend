from unittest import TestCase
from rest_framework.test import APISimpleTestCase, APIClient, APIRequestFactory
from rest_framework.reverse import reverse
from rest_framework import status
from unittest.mock import patch, Mock
from rest_framework.response import Response
from django.conf import settings
from datetime import datetime, timedelta, timezone
from bson.objectid import ObjectId
from bson.errors import InvalidId as BsonInvalidId
<<<<<<< HEAD

=======
>>>>>>> b652b808
from todo.views.task import TaskListView
from todo.dto.user_dto import UserDTO
from todo.dto.task_dto import TaskDTO
from todo.dto.responses.get_tasks_response import GetTasksResponse
from todo.dto.responses.create_task_response import CreateTaskResponse
from todo.tests.fixtures.task import task_dtos
from todo.constants.task import TaskPriority, TaskStatus
from todo.dto.responses.get_task_by_id_response import GetTaskByIdResponse
from todo.exceptions.task_exceptions import TaskNotFoundException
from todo.constants.messages import ValidationErrors, ApiErrors
from todo.dto.responses.error_response import ApiErrorResponse, ApiErrorDetail
from rest_framework.exceptions import ValidationError as DRFValidationError

class TaskViewTests(APISimpleTestCase):
    def setUp(self):
        self.client = APIClient()
        self.url = reverse("tasks")
        self.valid_params = {"page": 1, "limit": 10}

    @patch("todo.services.task_service.TaskService.get_tasks")
    def test_get_tasks_returns_200_for_valid_params(self, mock_get_tasks: Mock):
        mock_get_tasks.return_value = GetTasksResponse(tasks=task_dtos)

        response: Response = self.client.get(self.url, self.valid_params)

        mock_get_tasks.assert_called_once_with(page=1, limit=10)
        self.assertEqual(response.status_code, status.HTTP_200_OK)
        expected_response = mock_get_tasks.return_value.model_dump(mode="json", exclude_none=True)
        self.assertDictEqual(response.data, expected_response)

    @patch("todo.services.task_service.TaskService.get_tasks")
    def test_get_tasks_returns_200_without_params(self, mock_get_tasks: Mock):
        mock_get_tasks.return_value = GetTasksResponse(tasks=task_dtos)

        response: Response = self.client.get(self.url)
        default_limit = settings.REST_FRAMEWORK["DEFAULT_PAGINATION_SETTINGS"]["DEFAULT_PAGE_LIMIT"]
        mock_get_tasks.assert_called_once_with(page=1, limit=default_limit)
        self.assertEqual(response.status_code, status.HTTP_200_OK)

    def test_get_tasks_returns_400_for_invalid_query_params(self):
        invalid_params = {
            "page": "invalid",
            "limit": -1,
        }

        response: Response = self.client.get(self.url, invalid_params)

        self.assertEqual(response.status_code, status.HTTP_400_BAD_REQUEST)
        expected_response = {
            "statusCode": 400,
            "message": "Invalid request",
            "errors": [
                {"source": {"parameter": "page"}, "detail": "A valid integer is required."},
                {"source": {"parameter": "limit"}, "detail": "limit must be greater than or equal to 1"},
            ],
        }
        response_data = response.data

        self.assertEqual(response_data["statusCode"], expected_response["statusCode"])
        self.assertEqual(response_data["message"], expected_response["message"], "Error message mismatch")

        for actual_error, expected_error in zip(response_data["errors"], expected_response["errors"]):
            self.assertEqual(actual_error["source"]["parameter"], expected_error["source"]["parameter"])
            self.assertEqual(actual_error["detail"], expected_error["detail"])

    @patch("todo.services.task_service.TaskService.get_task_by_id")
    def test_get_single_task_success(self, mock_get_task_by_id: Mock):
        valid_task_id = str(ObjectId())
        mock_task_data = task_dtos[0]
        mock_get_task_by_id.return_value = mock_task_data

        expected_response_obj = GetTaskByIdResponse(data=mock_task_data)

        response = self.client.get(reverse("task_detail", args=[valid_task_id]))

        self.assertEqual(response.status_code, status.HTTP_200_OK)
        self.assertEqual(response.data, expected_response_obj.model_dump(mode="json"))
        mock_get_task_by_id.assert_called_once_with(valid_task_id)

    @patch("todo.services.task_service.TaskService.get_task_by_id")
    def test_get_single_task_not_found(self, mock_get_task_by_id: Mock):
        non_existent_task_id = str(ObjectId())
        expected_error_message = ApiErrors.TASK_NOT_FOUND.format(non_existent_task_id)
        mock_get_task_by_id.side_effect = TaskNotFoundException(task_id=non_existent_task_id)

        response = self.client.get(reverse("task_detail", args=[non_existent_task_id]))

        self.assertEqual(response.status_code, status.HTTP_404_NOT_FOUND)
        self.assertEqual(response.data["statusCode"], status.HTTP_404_NOT_FOUND)
        self.assertEqual(response.data["message"], expected_error_message)
        self.assertEqual(len(response.data["errors"]), 1)
        self.assertEqual(response.data["errors"][0]["source"], {"path": "task_id"})
        self.assertEqual(response.data["errors"][0]["title"], ApiErrors.RESOURCE_NOT_FOUND_TITLE)
        self.assertEqual(response.data["errors"][0]["detail"], expected_error_message)
        mock_get_task_by_id.assert_called_once_with(non_existent_task_id)

    @patch("todo.services.task_service.TaskService.get_task_by_id")
    def test_get_single_task_invalid_id_format(self, mock_get_task_by_id: Mock):
        invalid_task_id = "invalid-id-string"
        mock_get_task_by_id.side_effect = ValueError(ValidationErrors.INVALID_TASK_ID_FORMAT)

        response = self.client.get(reverse("task_detail", args=[invalid_task_id]))

        self.assertEqual(response.status_code, status.HTTP_400_BAD_REQUEST)
        self.assertEqual(response.data["statusCode"], status.HTTP_400_BAD_REQUEST)
        self.assertEqual(response.data["message"], ValidationErrors.INVALID_TASK_ID_FORMAT)
        self.assertEqual(len(response.data["errors"]), 1)
        self.assertEqual(response.data["errors"][0]["source"], {"path": "task_id"})
        self.assertEqual(response.data["errors"][0]["title"], ApiErrors.VALIDATION_ERROR)
        self.assertEqual(response.data["errors"][0]["detail"], ValidationErrors.INVALID_TASK_ID_FORMAT)
        mock_get_task_by_id.assert_called_once_with(invalid_task_id)

    @patch("todo.services.task_service.TaskService.get_task_by_id")
    def test_get_single_task_unexpected_error(self, mock_get_task_by_id: Mock):
        task_id = str(ObjectId())
        mock_get_task_by_id.side_effect = Exception("Some random error")

        response = self.client.get(reverse("task_detail", args=[task_id]))

        self.assertEqual(response.status_code, status.HTTP_500_INTERNAL_SERVER_ERROR)
        self.assertEqual(response.data["statusCode"], status.HTTP_500_INTERNAL_SERVER_ERROR)
        self.assertEqual(response.data["message"], ApiErrors.UNEXPECTED_ERROR_OCCURRED)
        self.assertEqual(response.data["errors"][0]["detail"], ApiErrors.INTERNAL_SERVER_ERROR)
        mock_get_task_by_id.assert_called_once_with(task_id)


class TaskViewTest(TestCase):
    def setUp(self):
        self.factory = APIRequestFactory()
        self.view = TaskListView.as_view()

    @patch("todo.services.task_service.TaskService.get_tasks")
    def test_get_tasks_with_default_pagination(self, mock_get_tasks):
        """Test GET /tasks without any query parameters uses default pagination"""
        mock_get_tasks.return_value = GetTasksResponse(tasks=task_dtos)

        request = self.factory.get("/tasks")
        response = self.view(request)

        self.assertEqual(response.status_code, status.HTTP_200_OK)
        default_limit = settings.REST_FRAMEWORK["DEFAULT_PAGINATION_SETTINGS"]["DEFAULT_PAGE_LIMIT"]
        mock_get_tasks.assert_called_once_with(page=1, limit=default_limit)

    @patch("todo.services.task_service.TaskService.get_tasks")
    def test_get_tasks_with_valid_pagination(self, mock_get_tasks):
        """Test GET /tasks with valid page and limit parameters"""
        mock_get_tasks.return_value = GetTasksResponse(tasks=task_dtos)

        request = self.factory.get("/tasks", {"page": "2", "limit": "15"})
        response = self.view(request)

        self.assertEqual(response.status_code, status.HTTP_200_OK)
        mock_get_tasks.assert_called_once_with(page=2, limit=15)

    def test_get_tasks_with_invalid_page(self):
        """Test GET /tasks with invalid page parameter"""
        request = self.factory.get("/tasks", {"page": "0"})
        response = self.view(request)

        self.assertEqual(response.status_code, status.HTTP_400_BAD_REQUEST)
        error_detail = str(response.data)
        self.assertIn("page", error_detail)
        self.assertIn("greater than or equal to 1", error_detail)

    def test_get_tasks_with_invalid_limit(self):
        """Test GET /tasks with invalid limit parameter"""
        request = self.factory.get("/tasks", {"limit": "0"})
        response = self.view(request)

        self.assertEqual(response.status_code, status.HTTP_400_BAD_REQUEST)
        error_detail = str(response.data)
        self.assertIn("limit", error_detail)
        self.assertIn("greater than or equal to 1", error_detail)

    def test_get_tasks_with_non_numeric_parameters(self):
        """Test GET /tasks with non-numeric parameters"""
        request = self.factory.get("/tasks", {"page": "abc", "limit": "def"})
        response = self.view(request)

        self.assertEqual(response.status_code, status.HTTP_400_BAD_REQUEST)
        error_detail = str(response.data)
        self.assertTrue("page" in error_detail or "limit" in error_detail)


class CreateTaskViewTests(APISimpleTestCase):
    def setUp(self):
        self.client = APIClient()
        self.url = reverse("tasks")

        self.valid_payload = {
            "title": "Write tests",
            "description": "Cover all core paths",
            "priority": "HIGH",
            "status": "IN_PROGRESS",
            "assignee": "developer1",
            "labels": [],
            "dueAt": (datetime.now(timezone.utc) + timedelta(days=2)).isoformat().replace("+00:00", "Z"),
        }

    @patch("todo.services.task_service.TaskService.create_task")
    def test_create_task_returns_201_on_success(self, mock_create_task):
        task_dto = TaskDTO(
            id="abc123",
            displayId="#1",
            title=self.valid_payload["title"],
            description=self.valid_payload["description"],
            priority=TaskPriority[self.valid_payload["priority"]],
            status=TaskStatus[self.valid_payload["status"]],
            assignee=UserDTO(id="developer1", name="SYSTEM"),
            isAcknowledged=False,
            labels=[],
            startedAt=datetime.now(timezone.utc),
            dueAt=datetime.fromisoformat(self.valid_payload["dueAt"].replace("Z", "+00:00")),
            createdAt=datetime.now(timezone.utc),
            updatedAt=None,
            createdBy=UserDTO(id="system", name="SYSTEM"),
            updatedBy=None,
        )

        mock_create_task.return_value = CreateTaskResponse(data=task_dto)

        response: Response = self.client.post(self.url, data=self.valid_payload, format="json")

        self.assertEqual(response.status_code, status.HTTP_201_CREATED)
        self.assertIn("data", response.data)
        self.assertEqual(response.data["data"]["title"], self.valid_payload["title"])
        mock_create_task.assert_called_once()

    def test_create_task_returns_400_when_title_is_missing(self):
        invalid_payload = self.valid_payload.copy()
        del invalid_payload["title"]

        response = self.client.post(self.url, data=invalid_payload, format="json")
        self.assertEqual(response.status_code, status.HTTP_400_BAD_REQUEST)
        self.assertEqual(response.data["statusCode"], 400)
        self.assertEqual(response.data["message"], "Validation Error")
        self.assertTrue(any(error["source"]["parameter"] == "title" for error in response.data["errors"]))

    def test_create_task_returns_400_when_title_blank(self):
        invalid_payload = self.valid_payload.copy()
        invalid_payload["title"] = " "

        response = self.client.post(self.url, data=invalid_payload, format="json")

        self.assertEqual(response.status_code, status.HTTP_400_BAD_REQUEST)
        self.assertTrue(any(error["source"]["parameter"] == "title" for error in response.data["errors"]))

    def test_create_task_returns_400_for_invalid_priority(self):
        invalid_payload = self.valid_payload.copy()
        invalid_payload["priority"] = "SUPER"

        response = self.client.post(self.url, data=invalid_payload, format="json")

        self.assertEqual(response.status_code, status.HTTP_400_BAD_REQUEST)
        self.assertTrue(any(error["source"]["parameter"] == "priority" for error in response.data["errors"]))

    def test_create_task_returns_400_for_invalid_status(self):
        invalid_payload = self.valid_payload.copy()
        invalid_payload["status"] = "WORKING"

        response = self.client.post(self.url, data=invalid_payload, format="json")

        self.assertEqual(response.status_code, status.HTTP_400_BAD_REQUEST)
        self.assertTrue(any(error["source"]["parameter"] == "status" for error in response.data["errors"]))

    def test_create_task_returns_400_when_label_ids_are_not_objectids(self):
        invalid_payload = self.valid_payload.copy()
        invalid_payload["labels"] = ["invalid_id"]

        response = self.client.post(self.url, data=invalid_payload, format="json")

        self.assertEqual(response.status_code, status.HTTP_400_BAD_REQUEST)
        self.assertTrue(any(error["source"]["parameter"] == "labels" for error in response.data["errors"]))

    def test_create_task_returns_400_when_dueAt_is_past(self):
        invalid_payload = self.valid_payload.copy()
        invalid_payload["dueAt"] = (datetime.now(timezone.utc) - timedelta(days=1)).isoformat().replace("+00:00", "Z")

        response = self.client.post(self.url, data=invalid_payload, format="json")

        self.assertEqual(response.status_code, status.HTTP_400_BAD_REQUEST)
        self.assertTrue(any(error["source"]["parameter"] == "dueAt" for error in response.data["errors"]))

    @patch("todo.services.task_service.TaskService.create_task")
    def test_create_task_returns_500_on_internal_error(self, mock_create_task):
        mock_create_task.side_effect = Exception("Database exploded")

        try:
            response = self.client.post(self.url, data=self.valid_payload, format="json")
            self.assertEqual(response.status_code, status.HTTP_500_INTERNAL_SERVER_ERROR)
            self.assertIn("An unexpected error occurred", str(response.data))
        except Exception as e:
            self.assertEqual(str(e), "Database exploded")


<<<<<<< HEAD
class TaskDetailViewPatchTests(APISimpleTestCase):
    def setUp(self):
        self.client = APIClient()
        self.task_id_str = str(ObjectId())
        self.task_url = reverse("task_detail", args=[self.task_id_str])
        self.future_date = (datetime.now(timezone.utc) + timedelta(days=7)).isoformat()

        self.updated_task_dto_fixture = TaskDTO(
            id=self.task_id_str,
            displayId="#UPD1",
            title="Updated Title from View Test",
            description="Updated description.",
            priority=TaskPriority.HIGH.value,
            status=TaskStatus.IN_PROGRESS.value,
            assignee=UserDTO(id="user_assignee_id", name="SYSTEM"),
            isAcknowledged=True,
            labels=[],
            startedAt=datetime.now(timezone.utc) - timedelta(hours=1),
            dueAt=datetime.fromisoformat(
                self.future_date.replace("Z", "+00:00") if "Z" in self.future_date else self.future_date
            ),
            createdAt=datetime.now(timezone.utc) - timedelta(days=2),
            updatedAt=datetime.now(timezone.utc),
            createdBy=UserDTO(id="system_creator", name="SYSTEM"),
            updatedBy=UserDTO(id="system_patch_user", name="SYSTEM"),
        )

    @patch("todo.views.task.UpdateTaskSerializer")
    @patch("todo.views.task.TaskService.update_task")
    def test_patch_task_success(self, mock_service_update_task, mock_update_serializer_class):
        valid_payload = {
            "title": "Updated Title from View Test",
            "priority": TaskPriority.HIGH.name,
            "dueAt": self.future_date,
        }

        mock_serializer_instance = Mock()
        mock_serializer_instance.is_valid.return_value = True
        mock_serializer_instance.validated_data = valid_payload
        mock_update_serializer_class.return_value = mock_serializer_instance

        mock_service_update_task.return_value = self.updated_task_dto_fixture

        response = self.client.patch(self.task_url, data=valid_payload, format="json")

        self.assertEqual(response.status_code, status.HTTP_200_OK)

        mock_update_serializer_class.assert_called_once_with(data=valid_payload, partial=True)
        mock_serializer_instance.is_valid.assert_called_once_with(raise_exception=True)
        mock_service_update_task.assert_called_once_with(
            task_id=self.task_id_str, validated_data=valid_payload, user_id="system_patch_user"
        )

        expected_response_data = self.updated_task_dto_fixture.model_dump(mode="json", exclude_none=True)
        self.assertEqual(response.data, expected_response_data)

    @patch("todo.views.task.UpdateTaskSerializer")
    def test_patch_task_serializer_invalid_data(self, mock_update_serializer_class):
        invalid_payload = {"title": "   ", "dueAt": "not-a-date"}

        mock_serializer_instance = Mock()
        error_detail = {"title": [ValidationErrors.BLANK_TITLE], "dueAt": ["Invalid date format."]}
        mock_serializer_instance.is_valid.side_effect = DRFValidationError(detail=error_detail)
        mock_update_serializer_class.return_value = mock_serializer_instance

        response = self.client.patch(self.task_url, data=invalid_payload, format="json")

        self.assertEqual(response.status_code, status.HTTP_400_BAD_REQUEST)
        self.assertIn("errors", response.data)
        errors_list = response.data["errors"]

        title_error_found = any(
            err.get("source", {}).get("parameter") == "title" and ValidationErrors.BLANK_TITLE in err.get("detail", "")
            for err in errors_list
        )
        due_at_error_found = any(
            err.get("source", {}).get("parameter") == "dueAt" and "Invalid date format" in err.get("detail", "")
            for err in errors_list
        )

        self.assertTrue(title_error_found, "Title validation error not found in response as expected.")
        self.assertTrue(due_at_error_found, "dueAt validation error not found in response as expected.")

    @patch("todo.views.task.TaskService.update_task")
    @patch("todo.views.task.UpdateTaskSerializer")
    def test_patch_task_service_raises_task_not_found(self, mock_update_serializer_class, mock_service_update_task):
        valid_payload = {"title": "Attempt to update non-existent task"}

        mock_serializer_instance = Mock()
        mock_serializer_instance.is_valid.return_value = True
        mock_serializer_instance.validated_data = valid_payload
        mock_update_serializer_class.return_value = mock_serializer_instance

        mock_service_update_task.side_effect = TaskNotFoundException(task_id=self.task_id_str)

        response = self.client.patch(self.task_url, data=valid_payload, format="json")

        self.assertEqual(response.status_code, status.HTTP_404_NOT_FOUND)
        expected_message = ApiErrors.TASK_NOT_FOUND.format(self.task_id_str)
        self.assertEqual(response.data["statusCode"], status.HTTP_404_NOT_FOUND)
        self.assertEqual(response.data["message"], expected_message)
        self.assertEqual(response.data["errors"][0]["detail"], expected_message)
        self.assertEqual(response.data["errors"][0]["title"], ApiErrors.RESOURCE_NOT_FOUND_TITLE)
        self.assertEqual(response.data["errors"][0]["source"]["path"], "task_id")

    @patch("todo.views.task.TaskService.update_task")
    @patch("todo.views.task.UpdateTaskSerializer")
    def test_patch_task_service_raises_bson_invalid_id_for_task_id(
        self, mock_update_serializer_class, mock_service_update_task
    ):
        invalid_task_id_format = "not-a-valid-object-id"
        url_with_invalid_id = reverse("task_detail", args=[invalid_task_id_format])
        valid_payload = {"title": "Update with invalid task ID format"}

        mock_serializer_instance = Mock()
        mock_serializer_instance.is_valid.return_value = True
        mock_serializer_instance.validated_data = valid_payload
        mock_update_serializer_class.return_value = mock_serializer_instance

        mock_service_update_task.side_effect = BsonInvalidId(ValidationErrors.INVALID_TASK_ID_FORMAT)

        response = self.client.patch(url_with_invalid_id, data=valid_payload, format="json")

        self.assertEqual(response.status_code, status.HTTP_400_BAD_REQUEST)
        self.assertEqual(response.data["statusCode"], status.HTTP_400_BAD_REQUEST)
        self.assertEqual(response.data["message"], ValidationErrors.INVALID_TASK_ID_FORMAT)
        self.assertEqual(response.data["errors"][0]["detail"], ValidationErrors.INVALID_TASK_ID_FORMAT)
        self.assertEqual(response.data["errors"][0]["title"], ApiErrors.VALIDATION_ERROR)
        self.assertEqual(response.data["errors"][0]["source"]["path"], "task_id")

    @patch("todo.views.task.TaskService.update_task")
    @patch("todo.views.task.UpdateTaskSerializer")
    def test_patch_task_service_raises_drf_validation_error(
        self, mock_update_serializer_class, mock_service_update_task
    ):
        valid_payload = {"labels": ["some_valid_id", "a_label_id_that_service_finds_missing"]}

        mock_serializer_instance = Mock()
        mock_serializer_instance.is_valid.return_value = True
        mock_serializer_instance.validated_data = valid_payload
        mock_update_serializer_class.return_value = mock_serializer_instance

        service_error_detail = {
            "labels": [ValidationErrors.MISSING_LABEL_IDS.format("a_label_id_that_service_finds_missing")]
        }
        mock_service_update_task.side_effect = DRFValidationError(detail=service_error_detail)

        response = self.client.patch(self.task_url, data=valid_payload, format="json")

        self.assertEqual(response.status_code, status.HTTP_400_BAD_REQUEST)
        self.assertEqual(response.data["statusCode"], status.HTTP_400_BAD_REQUEST)
        self.assertEqual(response.data["message"], "Invalid request")

        self.assertIn(
            "labels",
            response.data["errors"][0]["source"]["parameter"],
            "Source parameter should indicate 'labels' field",
        )
        self.assertEqual(response.data["errors"][0]["detail"], service_error_detail["labels"][0])

    @patch("todo.views.task.TaskService.update_task")
    @patch("todo.views.task.UpdateTaskSerializer")
    def test_patch_task_service_raises_general_value_error(
        self, mock_update_serializer_class, mock_service_update_task
    ):
        valid_payload = {"title": "Update that causes generic service error"}

        mock_serializer_instance = Mock()
        mock_serializer_instance.is_valid.return_value = True
        mock_serializer_instance.validated_data = valid_payload
        mock_update_serializer_class.return_value = mock_serializer_instance

        simulated_service_api_error = ApiErrorResponse(
            statusCode=status.HTTP_500_INTERNAL_SERVER_ERROR,
            message=ApiErrors.SERVER_ERROR,
            errors=[ApiErrorDetail(detail="Failed to save task updates in service.", title=ApiErrors.UNEXPECTED_ERROR)],
        )
        mock_service_update_task.side_effect = ValueError(simulated_service_api_error)

        response = self.client.patch(self.task_url, data=valid_payload, format="json")

        self.assertEqual(response.status_code, status.HTTP_500_INTERNAL_SERVER_ERROR)
        self.assertEqual(response.data["statusCode"], status.HTTP_500_INTERNAL_SERVER_ERROR)
        self.assertEqual(response.data["message"], ApiErrors.SERVER_ERROR)
        self.assertEqual(response.data["errors"][0]["detail"], "Failed to save task updates in service.")
        self.assertEqual(response.data["errors"][0]["title"], ApiErrors.UNEXPECTED_ERROR)

    @patch("todo.views.task.TaskService.update_task")
    @patch("todo.views.task.UpdateTaskSerializer")
    def test_patch_task_service_raises_unhandled_exception(
        self, mock_update_serializer_class, mock_service_update_task
    ):
        valid_payload = {"title": "Update that causes unhandled service error"}

        mock_serializer_instance = Mock()
        mock_serializer_instance.is_valid.return_value = True
        mock_serializer_instance.validated_data = valid_payload
        mock_update_serializer_class.return_value = mock_serializer_instance

        mock_service_update_task.side_effect = Exception("Something completely unexpected broke!")

        with patch.object(settings, "DEBUG", False):
            response = self.client.patch(self.task_url, data=valid_payload, format="json")

            self.assertEqual(response.status_code, status.HTTP_500_INTERNAL_SERVER_ERROR)
            self.assertEqual(response.data["statusCode"], status.HTTP_500_INTERNAL_SERVER_ERROR)
            self.assertEqual(response.data["message"], ApiErrors.UNEXPECTED_ERROR_OCCURRED)
            self.assertEqual(response.data["errors"][0]["detail"], ApiErrors.INTERNAL_SERVER_ERROR)

        with patch.object(settings, "DEBUG", True):
            response_debug = self.client.patch(self.task_url, data=valid_payload, format="json")
            self.assertEqual(response_debug.status_code, status.HTTP_500_INTERNAL_SERVER_ERROR)
            self.assertEqual(response_debug.data["errors"][0]["detail"], "Something completely unexpected broke!")
=======
class TaskDeleteViewTests(APISimpleTestCase):
    def setUp(self):
        self.valid_task_id = str(ObjectId())
        self.url = reverse("task_detail", kwargs={"task_id": self.valid_task_id})

    @patch("todo.services.task_service.TaskService.delete_task")
    def test_delete_task_returns_204_on_success(self, mock_delete_task: Mock):
        mock_delete_task.return_value = None
        response = self.client.delete(self.url)
        mock_delete_task.assert_called_once_with(ObjectId(self.valid_task_id))
        self.assertEqual(response.status_code, status.HTTP_204_NO_CONTENT)
        self.assertEqual(response.data, None)

    @patch("todo.services.task_service.TaskService.delete_task")
    def test_delete_task_returns_404_when_not_found(self, mock_delete_task: Mock):
        mock_delete_task.side_effect = TaskNotFoundException(self.valid_task_id)
        response = self.client.delete(self.url)
        self.assertEqual(response.status_code, status.HTTP_404_NOT_FOUND)
        self.assertIn(ApiErrors.TASK_NOT_FOUND.format(self.valid_task_id), response.data["message"])

    @patch("todo.services.task_service.TaskService.delete_task")
    def test_delete_task_returns_400_for_invalid_id_format(self, mock_delete_task: Mock):
        mock_delete_task.side_effect = BsonInvalidId()
        invalid_url = reverse("task_detail", kwargs={"task_id": "invalid-id"})
        response = self.client.delete(invalid_url)
        self.assertEqual(response.status_code, status.HTTP_400_BAD_REQUEST)
        self.assertIn(ValidationErrors.INVALID_TASK_ID_FORMAT, response.data["message"])
>>>>>>> b652b808
<|MERGE_RESOLUTION|>--- conflicted
+++ resolved
@@ -7,11 +7,8 @@
 from django.conf import settings
 from datetime import datetime, timedelta, timezone
 from bson.objectid import ObjectId
-from bson.errors import InvalidId as BsonInvalidId
-<<<<<<< HEAD
-
-=======
->>>>>>> b652b808
+from bson.errors import InvalidId as BsonInvalidIdfrom bson.errors import InvalidId as BsonInvalidId
+
 from todo.views.task import TaskListView
 from todo.dto.user_dto import UserDTO
 from todo.dto.task_dto import TaskDTO
@@ -24,6 +21,7 @@
 from todo.constants.messages import ValidationErrors, ApiErrors
 from todo.dto.responses.error_response import ApiErrorResponse, ApiErrorDetail
 from rest_framework.exceptions import ValidationError as DRFValidationError
+
 
 class TaskViewTests(APISimpleTestCase):
     def setUp(self):
@@ -307,7 +305,35 @@
             self.assertEqual(str(e), "Database exploded")
 
 
-<<<<<<< HEAD
+class TaskDeleteViewTests(APISimpleTestCase):
+    def setUp(self):
+        self.valid_task_id = str(ObjectId())
+        self.url = reverse("task_detail", kwargs={"task_id": self.valid_task_id})
+
+    @patch("todo.services.task_service.TaskService.delete_task")
+    def test_delete_task_returns_204_on_success(self, mock_delete_task: Mock):
+        mock_delete_task.return_value = None
+        response = self.client.delete(self.url)
+        mock_delete_task.assert_called_once_with(ObjectId(self.valid_task_id))
+        self.assertEqual(response.status_code, status.HTTP_204_NO_CONTENT)
+        self.assertEqual(response.data, None)
+
+    @patch("todo.services.task_service.TaskService.delete_task")
+    def test_delete_task_returns_404_when_not_found(self, mock_delete_task: Mock):
+        mock_delete_task.side_effect = TaskNotFoundException(self.valid_task_id)
+        response = self.client.delete(self.url)
+        self.assertEqual(response.status_code, status.HTTP_404_NOT_FOUND)
+        self.assertIn(ApiErrors.TASK_NOT_FOUND.format(self.valid_task_id), response.data["message"])
+
+    @patch("todo.services.task_service.TaskService.delete_task")
+    def test_delete_task_returns_400_for_invalid_id_format(self, mock_delete_task: Mock):
+        mock_delete_task.side_effect = BsonInvalidId()
+        invalid_url = reverse("task_detail", kwargs={"task_id": "invalid-id"})
+        response = self.client.delete(invalid_url)
+        self.assertEqual(response.status_code, status.HTTP_400_BAD_REQUEST)
+        self.assertIn(ValidationErrors.INVALID_TASK_ID_FORMAT, response.data["message"])
+
+
 class TaskDetailViewPatchTests(APISimpleTestCase):
     def setUp(self):
         self.client = APIClient()
@@ -520,33 +546,4 @@
         with patch.object(settings, "DEBUG", True):
             response_debug = self.client.patch(self.task_url, data=valid_payload, format="json")
             self.assertEqual(response_debug.status_code, status.HTTP_500_INTERNAL_SERVER_ERROR)
-            self.assertEqual(response_debug.data["errors"][0]["detail"], "Something completely unexpected broke!")
-=======
-class TaskDeleteViewTests(APISimpleTestCase):
-    def setUp(self):
-        self.valid_task_id = str(ObjectId())
-        self.url = reverse("task_detail", kwargs={"task_id": self.valid_task_id})
-
-    @patch("todo.services.task_service.TaskService.delete_task")
-    def test_delete_task_returns_204_on_success(self, mock_delete_task: Mock):
-        mock_delete_task.return_value = None
-        response = self.client.delete(self.url)
-        mock_delete_task.assert_called_once_with(ObjectId(self.valid_task_id))
-        self.assertEqual(response.status_code, status.HTTP_204_NO_CONTENT)
-        self.assertEqual(response.data, None)
-
-    @patch("todo.services.task_service.TaskService.delete_task")
-    def test_delete_task_returns_404_when_not_found(self, mock_delete_task: Mock):
-        mock_delete_task.side_effect = TaskNotFoundException(self.valid_task_id)
-        response = self.client.delete(self.url)
-        self.assertEqual(response.status_code, status.HTTP_404_NOT_FOUND)
-        self.assertIn(ApiErrors.TASK_NOT_FOUND.format(self.valid_task_id), response.data["message"])
-
-    @patch("todo.services.task_service.TaskService.delete_task")
-    def test_delete_task_returns_400_for_invalid_id_format(self, mock_delete_task: Mock):
-        mock_delete_task.side_effect = BsonInvalidId()
-        invalid_url = reverse("task_detail", kwargs={"task_id": "invalid-id"})
-        response = self.client.delete(invalid_url)
-        self.assertEqual(response.status_code, status.HTTP_400_BAD_REQUEST)
-        self.assertIn(ValidationErrors.INVALID_TASK_ID_FORMAT, response.data["message"])
->>>>>>> b652b808
+            self.assertEqual(response_debug.data["errors"][0]["detail"], "Something completely unexpected broke!")
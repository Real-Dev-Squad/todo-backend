from datetime import datetime, timezone
from typing import Optional
from bson import ObjectId

from todo.models.team import TeamModel, UserTeamDetailsModel
from todo.repositories.common.mongo_repository import MongoRepository


class TeamRepository(MongoRepository):
    collection_name = TeamModel.collection_name

    @classmethod
    def create(cls, team: TeamModel) -> TeamModel:
        """
        Creates a new team in the repository.
        """
        teams_collection = cls.get_collection()
        team.created_at = datetime.now(timezone.utc)
        team.updated_at = datetime.now(timezone.utc)

        team_dict = team.model_dump(mode="json", by_alias=True, exclude_none=True)
        insert_result = teams_collection.insert_one(team_dict)
        team.id = insert_result.inserted_id
        return team

    @classmethod
    def get_by_id(cls, team_id: str) -> Optional[TeamModel]:
        """
        Get a team by its ID.
        """
        teams_collection = cls.get_collection()
        try:
            team_data = teams_collection.find_one({"_id": ObjectId(team_id), "is_deleted": False})
            if team_data:
                return TeamModel(**team_data)
            return None
        except Exception:
            return None


class UserTeamDetailsRepository(MongoRepository):
    collection_name = UserTeamDetailsModel.collection_name

    @classmethod
    def create(cls, user_team: UserTeamDetailsModel) -> UserTeamDetailsModel:
        """
        Creates a new user-team relationship.
        """
        collection = cls.get_collection()
        user_team.created_at = datetime.now(timezone.utc)
        user_team.updated_at = datetime.now(timezone.utc)

        user_team_dict = user_team.model_dump(mode="json", by_alias=True, exclude_none=True)
        insert_result = collection.insert_one(user_team_dict)
        user_team.id = insert_result.inserted_id
        return user_team

    @classmethod
    def create_many(cls, user_teams: list[UserTeamDetailsModel]) -> list[UserTeamDetailsModel]:
        """
        Creates multiple user-team relationships.
        """
        collection = cls.get_collection()
        current_time = datetime.now(timezone.utc)

        for user_team in user_teams:
            user_team.created_at = current_time
            user_team.updated_at = current_time

        user_teams_dicts = [
            user_team.model_dump(mode="json", by_alias=True, exclude_none=True) for user_team in user_teams
        ]
        insert_result = collection.insert_many(user_teams_dicts)

        # Set the inserted IDs
        for i, user_team in enumerate(user_teams):
            user_team.id = insert_result.inserted_ids[i]

        return user_teams

    @classmethod
    def get_by_user_id(cls, user_id: str) -> list[UserTeamDetailsModel]:
        """
        Get all team relationships for a specific user.
        """
        collection = cls.get_collection()
        try:
<<<<<<< HEAD
            user_teams_data = collection.find({"user_id": ObjectId(user_id), "is_active": True})
=======
            user_teams_data = collection.find({"user_id": user_id, "is_active": True})
>>>>>>> f83f818e
            return [UserTeamDetailsModel(**data) for data in user_teams_data]
        except Exception:
            return []

    @classmethod
<<<<<<< HEAD
    def get_by_user_and_team(cls, user_id: str, team_id: str) -> Optional[UserTeamDetailsModel]:
        """
        Get user-team relationship for a specific user and team.
        """
        collection = cls.get_collection()
        try:
            user_team_data = collection.find_one(
                {"user_id": ObjectId(user_id), "team_id": ObjectId(team_id), "is_active": True}
            )
            if user_team_data:
                return UserTeamDetailsModel(**user_team_data)
            return None
        except Exception:
            return None
=======
    def get_users_by_team_id(cls, team_id: str) -> list[str]:
        """
        Get all user IDs for a specific team.
        """
        collection = cls.get_collection()
        try:
            user_teams_data = list(collection.find({"team_id": team_id, "is_active": True}))
            return [data["user_id"] for data in user_teams_data]
        except Exception:
            return []

    @classmethod
    def get_user_infos_by_team_id(cls, team_id: str) -> list[dict]:
        """
        Get all user info (user_id, name, email) for a specific team.
        """
        from todo.repositories.user_repository import UserRepository

        user_ids = cls.get_users_by_team_id(team_id)
        user_infos = []
        for user_id in user_ids:
            user = UserRepository.get_by_id(user_id)
            if user:
                user_infos.append({"user_id": user_id, "name": user.name, "email": user.email_id})
        return user_infos
>>>>>>> f83f818e
<|MERGE_RESOLUTION|>--- conflicted
+++ resolved
@@ -85,32 +85,12 @@
         """
         collection = cls.get_collection()
         try:
-<<<<<<< HEAD
-            user_teams_data = collection.find({"user_id": ObjectId(user_id), "is_active": True})
-=======
             user_teams_data = collection.find({"user_id": user_id, "is_active": True})
->>>>>>> f83f818e
             return [UserTeamDetailsModel(**data) for data in user_teams_data]
         except Exception:
             return []
 
     @classmethod
-<<<<<<< HEAD
-    def get_by_user_and_team(cls, user_id: str, team_id: str) -> Optional[UserTeamDetailsModel]:
-        """
-        Get user-team relationship for a specific user and team.
-        """
-        collection = cls.get_collection()
-        try:
-            user_team_data = collection.find_one(
-                {"user_id": ObjectId(user_id), "team_id": ObjectId(team_id), "is_active": True}
-            )
-            if user_team_data:
-                return UserTeamDetailsModel(**user_team_data)
-            return None
-        except Exception:
-            return None
-=======
     def get_users_by_team_id(cls, team_id: str) -> list[str]:
         """
         Get all user IDs for a specific team.
@@ -135,5 +115,4 @@
             user = UserRepository.get_by_id(user_id)
             if user:
                 user_infos.append({"user_id": user_id, "name": user.name, "email": user.email_id})
-        return user_infos
->>>>>>> f83f818e
+        return user_infos
from pydantic import BaseModel
from todo.dto.task_dto import TaskDTO
from todo.constants.messages import AppMessages
<<<<<<< HEAD

=======
>>>>>>> a54e8271

class CreateTaskResponse(BaseModel):
    statusCode: int = 201
    successMessage: str = AppMessages.TASK_CREATED
    data: TaskDTO<|MERGE_RESOLUTION|>--- conflicted
+++ resolved
@@ -1,10 +1,6 @@
 from pydantic import BaseModel
 from todo.dto.task_dto import TaskDTO
 from todo.constants.messages import AppMessages
-<<<<<<< HEAD
-
-=======
->>>>>>> a54e8271
 
 class CreateTaskResponse(BaseModel):
     statusCode: int = 201

--- conflicted
+++ resolved
@@ -29,9 +29,6 @@
     TASK_NOT_FOUND = "Task with ID {0} not found."
     TASK_NOT_FOUND_GENERIC = "Task not found."
     RESOURCE_NOT_FOUND_TITLE = "Resource Not Found"
-<<<<<<< HEAD
-    STATE_CONFLICT_TITLE = "State Conflict"
-=======
     GOOGLE_AUTH_FAILED = "Google authentication failed"
     GOOGLE_API_ERROR = "Google API error"
     INVALID_AUTH_CODE = "Invalid authorization code"
@@ -43,7 +40,7 @@
     INVALID_STATE_PARAMETER = "Invalid state parameter"
     TOKEN_REFRESH_FAILED = "Token refresh failed: {0}"
     LOGOUT_FAILED = "Logout failed: {0}"
->>>>>>> 3270fb23
+    STATE_CONFLICT_TITLE = "State Conflict"
 
 
 # Validation error messages

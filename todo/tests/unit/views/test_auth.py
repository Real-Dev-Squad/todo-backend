from rest_framework.test import APITestCase, APIClient, APIRequestFactory
from rest_framework.reverse import reverse
from rest_framework import status
from unittest.mock import patch, Mock, PropertyMock
from bson.objectid import ObjectId

from todo.views.auth import (
    GoogleCallbackView,
)

from todo.utils.google_jwt_utils import (
    generate_google_token_pair,
)
from todo.constants.messages import AppMessages, AuthErrorMessages


class GoogleLoginViewTests(APITestCase):
    def setUp(self):
        super().setUp()
        self.client = APIClient()
        self.url = reverse("google_login")

    @patch("todo.services.google_oauth_service.GoogleOAuthService.get_authorization_url")
    def test_get_returns_redirect_url_for_html_request(self, mock_get_auth_url):
        mock_auth_url = "https://accounts.google.com/o/oauth2/auth"
        mock_state = "test_state"
        mock_get_auth_url.return_value = (mock_auth_url, mock_state)

        response = self.client.get(self.url)

        self.assertEqual(response.status_code, status.HTTP_302_FOUND)
        self.assertEqual(response.url, mock_auth_url)
        mock_get_auth_url.assert_called_once_with(None)

    @patch("todo.services.google_oauth_service.GoogleOAuthService.get_authorization_url")
    def test_get_returns_json_for_json_request(self, mock_get_auth_url):
        mock_auth_url = "https://accounts.google.com/o/oauth2/auth"
        mock_state = "test_state"
        mock_get_auth_url.return_value = (mock_auth_url, mock_state)

        response = self.client.get(self.url, HTTP_ACCEPT="application/json")

        self.assertEqual(response.status_code, status.HTTP_200_OK)
        self.assertEqual(response.data["data"]["authUrl"], mock_auth_url)
        self.assertEqual(response.data["data"]["state"], mock_state)
        mock_get_auth_url.assert_called_once_with(None)

    @patch("todo.services.google_oauth_service.GoogleOAuthService.get_authorization_url")
    def test_get_with_redirect_url(self, mock_get_auth_url):
        mock_auth_url = "https://accounts.google.com/o/oauth2/auth"
        mock_state = "test_state"
        mock_get_auth_url.return_value = (mock_auth_url, mock_state)
        redirect_url = "http://localhost:3000/callback"

        response = self.client.get(f"{self.url}?redirectURL={redirect_url}")

        self.assertEqual(response.status_code, status.HTTP_302_FOUND)
        self.assertEqual(response.url, mock_auth_url)
        mock_get_auth_url.assert_called_once_with(redirect_url)


class GoogleCallbackViewTests(APITestCase):
    def setUp(self):
        super().setUp()
        self.client = APIClient()
        self.url = reverse("google_callback")
        self.factory = APIRequestFactory()
        self.view = GoogleCallbackView.as_view()

    def test_get_redirects_for_oauth_error(self):
        error = "access_denied"
        response = self.client.get(f"{self.url}?error={error}")

        self.assertEqual(response.status_code, status.HTTP_302_FOUND)
        self.assertIn("error=access_denied", response.url)
<<<<<<< HEAD

    def test_get_redirects_for_missing_code(self):
        response = self.client.get(self.url)

        self.assertEqual(response.status_code, status.HTTP_302_FOUND)
        self.assertIn("error=missing_code", response.url)

    @patch("todo.services.google_oauth_service.GoogleOAuthService.handle_callback")
    @patch("todo.services.user_service.UserService.create_or_update_user")
    def test_get_redirects_for_valid_code_and_state(self, mock_create_user, mock_handle_callback):
=======

    def test_get_redirects_for_missing_code(self):
        response = self.client.get(self.url)

        self.assertEqual(response.status_code, status.HTTP_302_FOUND)
        self.assertIn("error=missing_parameters", response.url)

    def test_get_redirects_for_valid_code_and_state(self):
        response = self.client.get(f"{self.url}?code=test_code&state=test_state")

        self.assertEqual(response.status_code, status.HTTP_302_FOUND)
        self.assertIn("code=test_code", response.url)
        self.assertIn("state=test_state", response.url)

    def test_post_returns_error_for_missing_code(self):
        response = self.client.post(self.url, {})

        self.assertEqual(response.status_code, status.HTTP_400_BAD_REQUEST)
        self.assertEqual(response.data["message"], "No authorization code received from Google")

    def test_post_returns_error_for_invalid_state(self):

        session = self.client.session
        session["oauth_state"] = "different_state"
        session.save()

        response = self.client.post(self.url, {"code": "test_code", "state": "invalid_state"})

        self.assertEqual(response.status_code, status.HTTP_400_BAD_REQUEST)
        self.assertEqual(response.data["message"], "Invalid state parameter")

    @patch("todo.services.google_oauth_service.GoogleOAuthService.handle_callback")
    @patch("todo.services.user_service.UserService.create_or_update_user")
    def test_post_handles_callback_successfully(self, mock_create_user, mock_handle_callback):
>>>>>>> a2e39a16
        mock_google_data = {
            "id": "test_google_id",
            "email": "test@example.com",
            "name": "Test User",
        }
        user_id = str(ObjectId())
        mock_user = Mock()
        mock_user.id = ObjectId(user_id)
        mock_user.google_id = mock_google_data["id"]
        mock_user.email_id = mock_google_data["email"]
        mock_user.name = mock_google_data["name"]
        type(mock_user).id = PropertyMock(return_value=ObjectId(user_id))

        mock_handle_callback.return_value = mock_google_data
        mock_create_user.return_value = mock_user

        session = self.client.session
        session["oauth_state"] = "test_state"
        session.save()

<<<<<<< HEAD
        response = self.client.get(f"{self.url}?code=test_code&state=test_state")

        self.assertEqual(response.status_code, status.HTTP_302_FOUND)
        self.assertIn("success=true", response.url)
=======
        response = self.client.post(self.url, {"code": "test_code", "state": "test_state"})

        self.assertEqual(response.status_code, status.HTTP_200_OK)
        self.assertEqual(response.data["data"]["user"]["id"], user_id)
        self.assertEqual(response.data["data"]["user"]["name"], mock_user.name)
        self.assertEqual(response.data["data"]["user"]["email"], mock_user.email_id)
        self.assertEqual(response.data["data"]["user"]["google_id"], mock_user.google_id)
>>>>>>> a2e39a16
        self.assertIn("ext-access", response.cookies)
        self.assertIn("ext-refresh", response.cookies)
        self.assertNotIn("oauth_state", self.client.session)

    def test_post_returns_error_for_missing_code(self):
        response = self.client.post(self.url, {})

<<<<<<< HEAD
        self.assertEqual(response.status_code, status.HTTP_400_BAD_REQUEST)
        self.assertEqual(response.data["message"], "No authorization code received from Google")

    def test_post_returns_error_for_invalid_state(self):
        session = self.client.session
        session["oauth_state"] = "different_state"
        session.save()

        response = self.client.post(self.url, {"code": "test_code", "state": "invalid_state"})

        self.assertEqual(response.status_code, status.HTTP_400_BAD_REQUEST)
        self.assertEqual(response.data["message"], "Invalid state parameter")

    @patch("todo.services.google_oauth_service.GoogleOAuthService.handle_callback")
    @patch("todo.services.user_service.UserService.create_or_update_user")
    def test_post_handles_callback_successfully(self, mock_create_user, mock_handle_callback):
        mock_google_data = {
            "id": "test_google_id",
            "email": "test@example.com",
            "name": "Test User",
        }
        user_id = str(ObjectId())
        mock_user = Mock()
        mock_user.id = ObjectId(user_id)
        mock_user.google_id = mock_google_data["id"]
        mock_user.email_id = mock_google_data["email"]
        mock_user.name = mock_google_data["name"]
        type(mock_user).id = PropertyMock(return_value=ObjectId(user_id))

        mock_handle_callback.return_value = mock_google_data
        mock_create_user.return_value = mock_user

        session = self.client.session
        session["oauth_state"] = "test_state"
        session.save()

        response = self.client.post(self.url, {"code": "test_code", "state": "test_state"})

        self.assertEqual(response.status_code, status.HTTP_200_OK)
        self.assertEqual(response.data["data"]["user"]["id"], user_id)
        self.assertEqual(response.data["data"]["user"]["name"], mock_user.name)
        self.assertEqual(response.data["data"]["user"]["email"], mock_user.email_id)
        self.assertEqual(response.data["data"]["user"]["google_id"], mock_user.google_id)
        self.assertIn("ext-access", response.cookies)
        self.assertIn("ext-refresh", response.cookies)
        self.assertNotIn("oauth_state", self.client.session)


=======



>>>>>>> a2e39a16
class GoogleRefreshViewTests(APITestCase):
    def setUp(self):
        super().setUp()
        self.client = APIClient()
        self.url = reverse("google_refresh")

    def test_get_returns_401_when_no_refresh_token(self):
        response = self.client.get(self.url)

        self.assertEqual(response.status_code, status.HTTP_401_UNAUTHORIZED)
        self.assertEqual(response.data["message"], AuthErrorMessages.NO_REFRESH_TOKEN)
        self.assertEqual(response.data["authenticated"], False)
        self.assertEqual(response.data["statusCode"], status.HTTP_401_UNAUTHORIZED)

    @patch("todo.utils.google_jwt_utils.validate_google_refresh_token")
    def test_get_refreshes_token_successfully(self, mock_validate_token):
        user_data = {
            "user_id": str(ObjectId()),
            "google_id": "test_google_id",
            "email": "test@example.com",
            "name": "Test User",
        }
        tokens = generate_google_token_pair(user_data)
        mock_validate_token.return_value = user_data

        self.client.cookies["ext-refresh"] = tokens["refresh_token"]

        response = self.client.get(self.url, HTTP_ACCEPT="application/json")

        self.assertEqual(response.status_code, status.HTTP_200_OK)
        self.assertEqual(response.data["data"]["success"], True)
        self.assertEqual(response.data["message"], AppMessages.TOKEN_REFRESHED)
        self.assertIn("ext-access", response.cookies)


class GoogleLogoutViewTests(APITestCase):
    def setUp(self):
        super().setUp()
        self.client = APIClient()
        self.url = reverse("google_logout")

    def test_get_returns_success_and_clears_cookies(self):
        user_data = {
            "user_id": str(ObjectId()),
            "google_id": "test_google_id",
            "email": "test@example.com",
            "name": "Test User",
        }
        tokens = generate_google_token_pair(user_data)
        self.client.cookies["ext-access"] = tokens["access_token"]
        self.client.cookies["ext-refresh"] = tokens["refresh_token"]

        response = self.client.get(self.url, HTTP_ACCEPT="application/json")
            
        self.assertEqual(response.status_code, status.HTTP_200_OK)
        self.assertEqual(response.data["data"]["success"], True)
        self.assertEqual(response.data["message"], AppMessages.GOOGLE_LOGOUT_SUCCESS)
        self.assertEqual(response.cookies.get("ext-access").value, "")
        self.assertEqual(response.cookies.get("ext-refresh").value, "")

    def test_get_redirects_when_not_json_request(self):
        redirect_url = "http://localhost:3000"
        self.client.cookies["ext-access"] = "test_access_token"
        self.client.cookies["ext-refresh"] = "test_refresh_token"

        response = self.client.get(f"{self.url}?redirectURL={redirect_url}")

        self.assertEqual(response.status_code, status.HTTP_302_FOUND)
        self.assertEqual(response.url, redirect_url)
        self.assertEqual(response.cookies.get("ext-access").value, "")
        self.assertEqual(response.cookies.get("ext-refresh").value, "")

    def test_post_returns_success_and_clears_cookies(self):
        user_data = {
            "user_id": str(ObjectId()),
            "google_id": "test_google_id",
            "email": "test@example.com",
            "name": "Test User",
        }
        tokens = generate_google_token_pair(user_data)
        self.client.cookies["ext-access"] = tokens["access_token"]
        self.client.cookies["ext-refresh"] = tokens["refresh_token"]

        response = self.client.post(self.url, HTTP_ACCEPT="application/json")

        self.assertEqual(response.status_code, status.HTTP_200_OK)
        self.assertEqual(response.data["data"]["success"], True)
        self.assertEqual(response.data["message"], AppMessages.GOOGLE_LOGOUT_SUCCESS)
        self.assertEqual(response.cookies.get("ext-access").value, "")
        self.assertEqual(response.cookies.get("ext-refresh").value, "")<|MERGE_RESOLUTION|>--- conflicted
+++ resolved
@@ -73,7 +73,6 @@
 
         self.assertEqual(response.status_code, status.HTTP_302_FOUND)
         self.assertIn("error=access_denied", response.url)
-<<<<<<< HEAD
 
     def test_get_redirects_for_missing_code(self):
         response = self.client.get(self.url)
@@ -84,42 +83,6 @@
     @patch("todo.services.google_oauth_service.GoogleOAuthService.handle_callback")
     @patch("todo.services.user_service.UserService.create_or_update_user")
     def test_get_redirects_for_valid_code_and_state(self, mock_create_user, mock_handle_callback):
-=======
-
-    def test_get_redirects_for_missing_code(self):
-        response = self.client.get(self.url)
-
-        self.assertEqual(response.status_code, status.HTTP_302_FOUND)
-        self.assertIn("error=missing_parameters", response.url)
-
-    def test_get_redirects_for_valid_code_and_state(self):
-        response = self.client.get(f"{self.url}?code=test_code&state=test_state")
-
-        self.assertEqual(response.status_code, status.HTTP_302_FOUND)
-        self.assertIn("code=test_code", response.url)
-        self.assertIn("state=test_state", response.url)
-
-    def test_post_returns_error_for_missing_code(self):
-        response = self.client.post(self.url, {})
-
-        self.assertEqual(response.status_code, status.HTTP_400_BAD_REQUEST)
-        self.assertEqual(response.data["message"], "No authorization code received from Google")
-
-    def test_post_returns_error_for_invalid_state(self):
-
-        session = self.client.session
-        session["oauth_state"] = "different_state"
-        session.save()
-
-        response = self.client.post(self.url, {"code": "test_code", "state": "invalid_state"})
-
-        self.assertEqual(response.status_code, status.HTTP_400_BAD_REQUEST)
-        self.assertEqual(response.data["message"], "Invalid state parameter")
-
-    @patch("todo.services.google_oauth_service.GoogleOAuthService.handle_callback")
-    @patch("todo.services.user_service.UserService.create_or_update_user")
-    def test_post_handles_callback_successfully(self, mock_create_user, mock_handle_callback):
->>>>>>> a2e39a16
         mock_google_data = {
             "id": "test_google_id",
             "email": "test@example.com",
@@ -140,28 +103,17 @@
         session["oauth_state"] = "test_state"
         session.save()
 
-<<<<<<< HEAD
         response = self.client.get(f"{self.url}?code=test_code&state=test_state")
 
         self.assertEqual(response.status_code, status.HTTP_302_FOUND)
         self.assertIn("success=true", response.url)
-=======
-        response = self.client.post(self.url, {"code": "test_code", "state": "test_state"})
-
-        self.assertEqual(response.status_code, status.HTTP_200_OK)
-        self.assertEqual(response.data["data"]["user"]["id"], user_id)
-        self.assertEqual(response.data["data"]["user"]["name"], mock_user.name)
-        self.assertEqual(response.data["data"]["user"]["email"], mock_user.email_id)
-        self.assertEqual(response.data["data"]["user"]["google_id"], mock_user.google_id)
->>>>>>> a2e39a16
         self.assertIn("ext-access", response.cookies)
         self.assertIn("ext-refresh", response.cookies)
         self.assertNotIn("oauth_state", self.client.session)
 
     def test_post_returns_error_for_missing_code(self):
         response = self.client.post(self.url, {})
-
-<<<<<<< HEAD
+        
         self.assertEqual(response.status_code, status.HTTP_400_BAD_REQUEST)
         self.assertEqual(response.data["message"], "No authorization code received from Google")
 
@@ -209,12 +161,6 @@
         self.assertIn("ext-refresh", response.cookies)
         self.assertNotIn("oauth_state", self.client.session)
 
-
-=======
-
-
-
->>>>>>> a2e39a16
 class GoogleRefreshViewTests(APITestCase):
     def setUp(self):
         super().setUp()

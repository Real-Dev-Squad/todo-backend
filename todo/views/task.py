--- conflicted
+++ resolved
@@ -11,10 +11,6 @@
 from todo.dto.responses.error_response import ApiErrorResponse, ApiErrorDetail, ApiErrorSource
 from todo.dto.responses.create_task_response import CreateTaskResponse
 from todo.constants.messages import ApiErrors
-<<<<<<< HEAD
-
-=======
->>>>>>> a54e8271
 
 class TaskView(APIView):
     def get(self, request: Request):
@@ -70,13 +66,9 @@
                 for message in messages:
                     formatted_errors.append(
                         ApiErrorDetail(
-<<<<<<< HEAD
                             source={ApiErrorSource.PARAMETER: field},
                             title=ApiErrors.VALIDATION_ERROR,
                             detail=str(message),
-=======
-                            source={ApiErrorSource.PARAMETER: field}, title=ApiErrors.VALIDATION_ERROR, detail=str(message)
->>>>>>> a54e8271
                         )
                     )
             else:

name: Tests
on:
  pull_request:
    branches:
      - "**"

jobs:
  build:
    runs-on: ubuntu-latest
    if: ${{ !contains(github.event.pull_request.title, '[skip tests]') }}
<<<<<<< HEAD

    env:
      MONGODB_URI: mongodb://db:27017
      DB_NAME: todo-app
      GOOGLE_JWT_SECRET_KEY: "test-secret-key-for-jwt"
      GOOGLE_JWT_ACCESS_LIFETIME: "3600"
      GOOGLE_JWT_REFRESH_LIFETIME: "604800"
      GOOGLE_OAUTH_CLIENT_ID: "test-client-id"
      GOOGLE_OAUTH_CLIENT_SECRET: "test-client-secret"
      GOOGLE_OAUTH_REDIRECT_URI: "http://localhost:3000/auth/callback"
      COOKIE_SECURE: "False"
      COOKIE_SAMESITE: "Lax"
=======
>>>>>>> 5bb4ec10

    steps:
      - name: Checkout code
        uses: actions/checkout@v3

      - name: Set up Python
        uses: actions/setup-python@v5
        with:
          python-version: "3.11.*"

      - name: Install dependencies
        run: |
          python3.11 -m pip install -r requirements.txt

      - name: Lint check
        run: |
          ruff check

      - name: Run tests
        run: |
          python3.11 manage.py test<|MERGE_RESOLUTION|>--- conflicted
+++ resolved
@@ -8,7 +8,6 @@
   build:
     runs-on: ubuntu-latest
     if: ${{ !contains(github.event.pull_request.title, '[skip tests]') }}
-<<<<<<< HEAD
 
     env:
       MONGODB_URI: mongodb://db:27017
@@ -21,8 +20,6 @@
       GOOGLE_OAUTH_REDIRECT_URI: "http://localhost:3000/auth/callback"
       COOKIE_SECURE: "False"
       COOKIE_SAMESITE: "Lax"
-=======
->>>>>>> 5bb4ec10
 
     steps:
       - name: Checkout code
@@ -31,6 +28,7 @@
       - name: Set up Python
         uses: actions/setup-python@v5
         with:
+          python-version: "3.11.*"
           python-version: "3.11.*"
 
       - name: Install dependencies

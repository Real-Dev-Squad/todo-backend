from rest_framework.views import APIView
from rest_framework.response import Response
from rest_framework import status
from rest_framework.request import Request
from django.conf import settings

from todo.serializers.create_team_serializer import CreateTeamSerializer, JoinTeamByInviteCodeSerializer
from todo.services.team_service import TeamService
from todo.dto.team_dto import CreateTeamDTO
from todo.dto.responses.create_team_response import CreateTeamResponse
from todo.dto.responses.get_user_teams_response import GetUserTeamsResponse
from todo.dto.responses.error_response import ApiErrorResponse, ApiErrorDetail, ApiErrorSource
from todo.constants.messages import ApiErrors
from drf_spectacular.utils import extend_schema, OpenApiParameter, OpenApiResponse, OpenApiExample
from drf_spectacular.types import OpenApiTypes
from todo.dto.team_dto import TeamDTO
from todo.services.user_service import UserService


class TeamListView(APIView):
    @extend_schema(
        operation_id="get_user_teams",
        summary="Get user's teams with role information",
        description="""
        Get all teams assigned to the authenticated user with their role information.
        
        **Role Hierarchy:** Owner > Admin > Member
        
        **Returned Information:**
        - Team details
        - User's role in each team
        - Team member count and details
        """,
        tags=["teams"],
        responses={
            200: OpenApiResponse(response=GetUserTeamsResponse, description="User teams retrieved successfully"),
            401: OpenApiResponse(description="Authentication required"),
            500: OpenApiResponse(description="Internal server error"),
        },
        examples=[
            OpenApiExample(
                "User Teams Response",
                summary="Example teams with role information",
                value={
                    "teams": [
                        {
                            "id": "team_id_1",
                            "name": "Development Team",
                            "description": "Main dev team",
                            "user_role": "owner",
                            "member_count": 5,
                        },
                        {
                            "id": "team_id_2",
                            "name": "Marketing Team",
                            "description": "Marketing activities",
                            "user_role": "admin",
                            "member_count": 3,
                        },
                    ]
                },
                response_only=True,
            ),
        ],
    )
    def get(self, request: Request):
        """
        Get all teams assigned to the authenticated user.
        """
        try:
            user_id = request.user_id
            response: GetUserTeamsResponse = TeamService.get_user_teams(user_id)

            return Response(data=response.model_dump(mode="json"), status=status.HTTP_200_OK)

        except ValueError as e:
            if isinstance(e.args[0], ApiErrorResponse):
                error_response = e.args[0]
                return Response(data=error_response.model_dump(mode="json"), status=error_response.statusCode)

            fallback_response = ApiErrorResponse(
                statusCode=500,
                message=ApiErrors.UNEXPECTED_ERROR_OCCURRED,
                errors=[{"detail": str(e) if settings.DEBUG else ApiErrors.INTERNAL_SERVER_ERROR}],
            )
            return Response(
                data=fallback_response.model_dump(mode="json"), status=status.HTTP_500_INTERNAL_SERVER_ERROR
            )

    @extend_schema(
        operation_id="create_team",
        summary="Create a new team",
        description="""
        Create a new team with the provided details. 
        
        **Automatic Role Assignment:**
        - Creator is automatically assigned as the team **Owner**
        - Owners have full permissions including team deletion and admin management
        
        **Role Permissions:**
        - **Owner**: All operations (delete team, manage admins/members)  
        - **Admin**: Update team, add/remove members (not other admins/owners)
        - **Member**: View team, create tasks
        
        **Team Features:**
        - Auto-generated invite code for easy team joining
        - Hierarchical permission system
        """,
        tags=["teams"],
        request=CreateTeamSerializer,
        responses={
            201: OpenApiResponse(
                response=CreateTeamResponse, description="Team created successfully, creator assigned as Owner"
            ),
            400: OpenApiResponse(description="Bad request - validation error"),
            401: OpenApiResponse(description="Authentication required"),
            500: OpenApiResponse(description="Internal server error"),
        },
        examples=[
            OpenApiExample(
                "Create Team Request",
                summary="Example team creation",
                value={
                    "name": "Development Team",
                    "description": "Main development team for project X",
                    "member_ids": [],
                    "poc_id": None,
                },
                request_only=True,
            ),
            OpenApiExample(
                "Create Team Response",
                summary="Successful team creation with owner role",
                value={
                    "team": {
                        "id": "team_id_123",
                        "name": "Development Team",
                        "description": "Main development team for project X",
                        "invite_code": "ABC123",
                        "created_by": "user_id_456",
                        "user_role": "owner",
                    },
                    "message": "Team created successfully",
                },
                response_only=True,
            ),
        ],
    )
    def post(self, request: Request):
        """
        Create a new team.
        """
        serializer = CreateTeamSerializer(data=request.data)

        if not serializer.is_valid():
            return self._handle_validation_errors(serializer.errors)

        try:
            dto = CreateTeamDTO(**serializer.validated_data)
            created_by_user_id = request.user_id
            response: CreateTeamResponse = TeamService.create_team(dto, created_by_user_id)

            return Response(data=response.model_dump(mode="json"), status=status.HTTP_201_CREATED)

        except ValueError as e:
            if isinstance(e.args[0], ApiErrorResponse):
                error_response = e.args[0]
                return Response(data=error_response.model_dump(mode="json"), status=error_response.statusCode)

            fallback_response = ApiErrorResponse(
                statusCode=500,
                message=ApiErrors.UNEXPECTED_ERROR_OCCURRED,
                errors=[{"detail": str(e) if settings.DEBUG else ApiErrors.INTERNAL_SERVER_ERROR}],
            )
            return Response(
                data=fallback_response.model_dump(mode="json"), status=status.HTTP_500_INTERNAL_SERVER_ERROR
            )

    def _handle_validation_errors(self, errors):
        formatted_errors = []
        for field, messages in errors.items():
            if isinstance(messages, list):
                for message in messages:
                    formatted_errors.append(
                        ApiErrorDetail(
                            source={ApiErrorSource.PARAMETER: field},
                            title=ApiErrors.VALIDATION_ERROR,
                            detail=str(message),
                        )
                    )
            else:
                formatted_errors.append(
                    ApiErrorDetail(
                        source={ApiErrorSource.PARAMETER: field}, title=ApiErrors.VALIDATION_ERROR, detail=str(messages)
                    )
                )

        error_response = ApiErrorResponse(statusCode=400, message=ApiErrors.VALIDATION_ERROR, errors=formatted_errors)

        return Response(data=error_response.model_dump(mode="json"), status=status.HTTP_400_BAD_REQUEST)


class TeamDetailView(APIView):
    @extend_schema(
        operation_id="get_team_by_id",
        summary="Get team by ID",
        description="""
        Retrieve a single team by its unique identifier.
        
        **Permission Requirements:**
        - Must be a team member to view team details
        - Returns 403 if user is not a team member
        
        **Optional Member Details:**
        - Set `?member=true` to get users belonging to this team
        - Includes role information for each member
        """,
        tags=["teams"],
        parameters=[
            OpenApiParameter(
                name="team_id",
                type=OpenApiTypes.STR,
                location=OpenApiParameter.PATH,
                description="Unique identifier of the team",
            ),
            OpenApiParameter(
                name="member",
                type=OpenApiTypes.BOOL,
                location=OpenApiParameter.QUERY,
                description="If true, returns users that belong to this team instead of team details.",
                required=False,
            ),
        ],
        responses={
            200: OpenApiResponse(description="Team or team members retrieved successfully", response=TeamDTO),
            403: OpenApiResponse(
                description="Permission denied - team membership required",
                examples=[
                    OpenApiExample(
                        "Team Membership Required",
                        value={
                            "error": "Team membership required",
                            "error_type": "membership_required",
                            "message": "Must be a member of team team_id to view team",
                            "details": {"action": "view team", "team_id": "team_id"},
                        },
                    )
                ],
            ),
            404: OpenApiResponse(description="Team not found"),
            500: OpenApiResponse(description="Internal server error"),
        },
    )
    def get(self, request: Request, team_id: str):
        """
        Retrieve a single team by ID, or users in the team if ?member=true.
        """
        try:
            team_dto: TeamDTO = TeamService.get_team_by_id(team_id)
            member = request.query_params.get("member", "false").lower() == "true"
            if member:
                from todo.repositories.team_repository import UserTeamDetailsRepository

                user_ids = UserTeamDetailsRepository.get_users_by_team_id(team_id)
                users = UserService.get_users_by_ids(user_ids)
                team_dto.users = users if member else None
            return Response(data=team_dto.model_dump(mode="json"), status=status.HTTP_200_OK)
        except ValueError as e:
            fallback_response = ApiErrorResponse(
                statusCode=404,
                message=str(e),
                errors=[{"detail": str(e)}],
            )
            return Response(data=fallback_response.model_dump(mode="json"), status=404)
        except Exception as e:
            fallback_response = ApiErrorResponse(
                statusCode=500,
                message=ApiErrors.UNEXPECTED_ERROR_OCCURRED,
                errors=[{"detail": str(e) if settings.DEBUG else ApiErrors.INTERNAL_SERVER_ERROR}],
            )
            return Response(data=fallback_response.model_dump(mode="json"), status=500)

<<<<<<< HEAD
    @extend_schema(
        operation_id="update_team",
        summary="Update team details (Admin+ required)",
        description="""
        Update team information.
        
        **Permission Requirements:**
        - Requires **Admin** or **Owner** role in the team
        - Members cannot update team details
        """,
        tags=["teams"],
        parameters=[
            OpenApiParameter(
                name="team_id",
                type=OpenApiTypes.STR,
                location=OpenApiParameter.PATH,
                description="Unique identifier of the team",
            ),
        ],
        responses={
            200: OpenApiResponse(description="Team updated successfully"),
            403: OpenApiResponse(
                description="Permission denied - insufficient role",
                examples=[
                    OpenApiExample(
                        "Insufficient Role",
                        value={
                            "error": "Permission denied",
                            "error_type": "team_permission_denied",
                            "message": "Cannot update_team on team team_id",
                            "details": {"action": "update_team", "team_id": "team_id", "user_role": "member"},
                        },
                    )
                ],
            ),
            404: OpenApiResponse(description="Team not found"),
            500: OpenApiResponse(description="Internal server error"),
        },
    )
    def patch(self, request: Request, team_id: str):
        """Update team details (requires Admin+ role)"""
        # Implementation handled by middleware and service
        pass

    @extend_schema(
        operation_id="delete_team",
        summary="Delete team (Owner only)",
        description="""
        Delete a team permanently.
        
        **Permission Requirements:**
        - Requires **Owner** role in the team
        - Admins and Members cannot delete teams
        
        **Warning:** This action is irreversible and will:
        - Remove all team memberships
        - Unassign all team tasks
        - Delete the team permanently
        """,
        tags=["teams"],
        parameters=[
            OpenApiParameter(
                name="team_id",
                type=OpenApiTypes.STR,
                location=OpenApiParameter.PATH,
                description="Unique identifier of the team",
            ),
        ],
        responses={
            204: OpenApiResponse(description="Team deleted successfully"),
            403: OpenApiResponse(
                description="Permission denied - owner role required",
                examples=[
                    OpenApiExample(
                        "Owner Role Required",
                        value={
                            "error": "Insufficient role",
                            "error_type": "insufficient_role",
                            "message": "Action 'delete team' requires 'owner' role",
                            "details": {"action": "delete team", "current_role": "admin", "required_role": "owner"},
                        },
                    )
                ],
            ),
            404: OpenApiResponse(description="Team not found"),
            500: OpenApiResponse(description="Internal server error"),
        },
    )
    def delete(self, request: Request, team_id: str):
        """Delete team (requires Owner role)"""
        pass

=======
>>>>>>> ea5eb092

class JoinTeamByInviteCodeView(APIView):
    @extend_schema(
        operation_id="join_team_by_invite_code",
<<<<<<< HEAD
        summary="Join a team using invite code",
        description="""
        Join a team using a valid invite code.
        
        **Process:**
        - User is automatically assigned as **Member** role
        - Members can view team, create tasks, and see team members
        - Can be promoted to Admin by Owner later
        
        **Features:**
        - Instant team access upon joining
        - Automatic role assignment  
        - Returns joined team details with user's new role
        """,
        tags=["teams"],
        request=JoinTeamByInviteCodeSerializer,
        responses={
            200: OpenApiResponse(response=TeamDTO, description="Joined team successfully, assigned as Member"),
            400: OpenApiResponse(
                description="Bad request - validation error or already a member",
                examples=[
                    OpenApiExample("Already Team Member", value={"detail": "You are already a member of this team"}),
                    OpenApiExample("Invalid Invite Code", value={"detail": "Invalid or expired invite code"}),
                ],
            ),
            404: OpenApiResponse(description="Team not found or invalid invite code"),
            500: OpenApiResponse(description="Internal server error"),
        },
        examples=[
            OpenApiExample(
                "Join Team Request",
                summary="Join team with invite code",
                value={"invite_code": "ABC123"},
                request_only=True,
            ),
            OpenApiExample(
                "Join Team Response",
                summary="Successfully joined as member",
                value={
                    "id": "team_id_123",
                    "name": "Development Team",
                    "description": "Main development team",
                    "user_role": "member",
                    "member_count": 6,
                },
                response_only=True,
            ),
        ],
=======
        summary="Join a team by invite code",
        description="Join a team using a valid invite code. Returns the joined team details.",
        tags=["teams"],
        request=JoinTeamByInviteCodeSerializer,
        responses={
            200: OpenApiResponse(response=TeamDTO, description="Joined team successfully"),
            400: OpenApiResponse(description="Bad request - validation error or already a member"),
            404: OpenApiResponse(description="Team not found or invalid invite code"),
            500: OpenApiResponse(description="Internal server error"),
        },
>>>>>>> ea5eb092
    )
    def post(self, request: Request):
        serializer = JoinTeamByInviteCodeSerializer(data=request.data)
        if not serializer.is_valid():
            return Response(serializer.errors, status=status.HTTP_400_BAD_REQUEST)
        try:
            user_id = request.user_id
            invite_code = serializer.validated_data["invite_code"]
            team_dto = TeamService.join_team_by_invite_code(invite_code, user_id)
            return Response(data=team_dto.model_dump(mode="json"), status=status.HTTP_200_OK)
        except ValueError as e:
            return Response({"detail": str(e)}, status=status.HTTP_400_BAD_REQUEST)
        except Exception as e:
            return Response({"detail": str(e)}, status=status.HTTP_500_INTERNAL_SERVER_ERROR)<|MERGE_RESOLUTION|>--- conflicted
+++ resolved
@@ -280,7 +280,6 @@
             )
             return Response(data=fallback_response.model_dump(mode="json"), status=500)
 
-<<<<<<< HEAD
     @extend_schema(
         operation_id="update_team",
         summary="Update team details (Admin+ required)",
@@ -373,62 +372,9 @@
         """Delete team (requires Owner role)"""
         pass
 
-=======
->>>>>>> ea5eb092
-
 class JoinTeamByInviteCodeView(APIView):
     @extend_schema(
         operation_id="join_team_by_invite_code",
-<<<<<<< HEAD
-        summary="Join a team using invite code",
-        description="""
-        Join a team using a valid invite code.
-        
-        **Process:**
-        - User is automatically assigned as **Member** role
-        - Members can view team, create tasks, and see team members
-        - Can be promoted to Admin by Owner later
-        
-        **Features:**
-        - Instant team access upon joining
-        - Automatic role assignment  
-        - Returns joined team details with user's new role
-        """,
-        tags=["teams"],
-        request=JoinTeamByInviteCodeSerializer,
-        responses={
-            200: OpenApiResponse(response=TeamDTO, description="Joined team successfully, assigned as Member"),
-            400: OpenApiResponse(
-                description="Bad request - validation error or already a member",
-                examples=[
-                    OpenApiExample("Already Team Member", value={"detail": "You are already a member of this team"}),
-                    OpenApiExample("Invalid Invite Code", value={"detail": "Invalid or expired invite code"}),
-                ],
-            ),
-            404: OpenApiResponse(description="Team not found or invalid invite code"),
-            500: OpenApiResponse(description="Internal server error"),
-        },
-        examples=[
-            OpenApiExample(
-                "Join Team Request",
-                summary="Join team with invite code",
-                value={"invite_code": "ABC123"},
-                request_only=True,
-            ),
-            OpenApiExample(
-                "Join Team Response",
-                summary="Successfully joined as member",
-                value={
-                    "id": "team_id_123",
-                    "name": "Development Team",
-                    "description": "Main development team",
-                    "user_role": "member",
-                    "member_count": 6,
-                },
-                response_only=True,
-            ),
-        ],
-=======
         summary="Join a team by invite code",
         description="Join a team using a valid invite code. Returns the joined team details.",
         tags=["teams"],
@@ -439,7 +385,6 @@
             404: OpenApiResponse(description="Team not found or invalid invite code"),
             500: OpenApiResponse(description="Internal server error"),
         },
->>>>>>> ea5eb092
     )
     def post(self, request: Request):
         serializer = JoinTeamByInviteCodeSerializer(data=request.data)
@@ -453,4 +398,4 @@
         except ValueError as e:
             return Response({"detail": str(e)}, status=status.HTTP_400_BAD_REQUEST)
         except Exception as e:
-            return Response({"detail": str(e)}, status=status.HTTP_500_INTERNAL_SERVER_ERROR)+            return Response({"detail": str(e)}, status=status.HTTP_500_INTERNAL_SERVER_ERROR)

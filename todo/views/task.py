from bson import ObjectId
from rest_framework.views import APIView
from rest_framework.response import Response
from rest_framework import status
from rest_framework.request import Request
from django.conf import settings
from todo.serializers.get_tasks_serializer import GetTaskQueryParamsSerializer
from todo.serializers.create_task_serializer import CreateTaskSerializer
from todo.serializers.update_task_serializer import UpdateTaskSerializer
from todo.services.task_service import TaskService
from todo.dto.task_dto import CreateTaskDTO
from todo.dto.responses.create_task_response import CreateTaskResponse
from todo.dto.responses.get_task_by_id_response import GetTaskByIdResponse
from todo.dto.responses.error_response import ApiErrorResponse, ApiErrorDetail, ApiErrorSource
from todo.constants.messages import ApiErrors


class TaskListView(APIView):
    def get(self, request: Request):
        """
        Retrieve a paginated list of tasks.
        """
        query = GetTaskQueryParamsSerializer(data=request.query_params)
        query.is_valid(raise_exception=True)

        response = TaskService.get_tasks(page=query.validated_data["page"], limit=query.validated_data["limit"])
        return Response(data=response.model_dump(mode="json", exclude_none=True), status=status.HTTP_200_OK)

    def post(self, request: Request):
        """
        Create a new task.

        Args:
            request: HTTP request containing task data

        Returns:
            Response: HTTP response with created task data or error details
        """
        serializer = CreateTaskSerializer(data=request.data)

        if not serializer.is_valid():
            return self._handle_validation_errors(serializer.errors)

        try:
            dto = CreateTaskDTO(**serializer.validated_data)
            response: CreateTaskResponse = TaskService.create_task(dto)

            return Response(data=response.model_dump(mode="json"), status=status.HTTP_201_CREATED)

        except ValueError as e:
            if isinstance(e.args[0], ApiErrorResponse):
                error_response = e.args[0]
                return Response(data=error_response.model_dump(mode="json"), status=error_response.statusCode)

            fallback_response = ApiErrorResponse(
                statusCode=500,
                message=ApiErrors.UNEXPECTED_ERROR_OCCURRED,
                errors=[{"detail": str(e) if settings.DEBUG else ApiErrors.INTERNAL_SERVER_ERROR}],
            )
            return Response(
                data=fallback_response.model_dump(mode="json"), status=status.HTTP_500_INTERNAL_SERVER_ERROR
            )

    def _handle_validation_errors(self, errors):
        formatted_errors = []
        for field, messages in errors.items():
            if isinstance(messages, list):
                for message in messages:
                    formatted_errors.append(
                        ApiErrorDetail(
                            source={ApiErrorSource.PARAMETER: field},
                            title=ApiErrors.VALIDATION_ERROR,
                            detail=str(message),
                        )
                    )
            else:
                formatted_errors.append(
                    ApiErrorDetail(
                        source={ApiErrorSource.PARAMETER: field}, title=ApiErrors.VALIDATION_ERROR, detail=str(messages)
                    )
                )

        error_response = ApiErrorResponse(statusCode=400, message=ApiErrors.VALIDATION_ERROR, errors=formatted_errors)

        return Response(data=error_response.model_dump(mode="json"), status=status.HTTP_400_BAD_REQUEST)


class TaskDetailView(APIView):
    def get(self, request: Request, task_id: str):
        """
        Retrieve a single task by ID.
        """
        task_dto = TaskService.get_task_by_id(task_id)
        response_data = GetTaskByIdResponse(data=task_dto)
        return Response(data=response_data.model_dump(mode="json"), status=status.HTTP_200_OK)

<<<<<<< HEAD
    def patch(self, request: Request, task_id: str):
        """
        Partially updates a task by its ID.

        """
        serializer = UpdateTaskSerializer(data=request.data, partial=True)
        serializer.is_valid(raise_exception=True)
        # This is a placeholder for the user ID, NEED TO IMPLEMENT THIS AFTER AUTHENTICATION
        user_id_placeholder = "system_patch_user"

        updated_task_dto = TaskService.update_task(
            task_id=task_id, validated_data=serializer.validated_data, user_id=user_id_placeholder
        )

        return Response(data=updated_task_dto.model_dump(mode="json", exclude_none=True), status=status.HTTP_200_OK)
=======
    def delete(self, request: Request, task_id: str):
        task_id = ObjectId(task_id)
        TaskService.delete_task(task_id)
        return Response(status=status.HTTP_204_NO_CONTENT)
>>>>>>> 255efb5e
<|MERGE_RESOLUTION|>--- conflicted
+++ resolved
@@ -94,7 +94,11 @@
         response_data = GetTaskByIdResponse(data=task_dto)
         return Response(data=response_data.model_dump(mode="json"), status=status.HTTP_200_OK)
 
-<<<<<<< HEAD
+    def delete(self, request: Request, task_id: str):
+        task_id = ObjectId(task_id)
+        TaskService.delete_task(task_id)
+        return Response(status=status.HTTP_204_NO_CONTENT)
+
     def patch(self, request: Request, task_id: str):
         """
         Partially updates a task by its ID.
@@ -109,10 +113,4 @@
             task_id=task_id, validated_data=serializer.validated_data, user_id=user_id_placeholder
         )
 
-        return Response(data=updated_task_dto.model_dump(mode="json", exclude_none=True), status=status.HTTP_200_OK)
-=======
-    def delete(self, request: Request, task_id: str):
-        task_id = ObjectId(task_id)
-        TaskService.delete_task(task_id)
-        return Response(status=status.HTTP_204_NO_CONTENT)
->>>>>>> 255efb5e
+        return Response(data=updated_task_dto.model_dump(mode="json", exclude_none=True), status=status.HTTP_200_OK)